--- conflicted
+++ resolved
@@ -73,9 +73,5 @@
       ../rust/origen/target/debug/origen -v
       ../rust/origen/target/debug/origen setup
       $HOME/.poetry/bin/poetry run pytest -vv
-<<<<<<< HEAD
     fi
-=======
-    fi
-    
->>>>>>> 89472497
+    