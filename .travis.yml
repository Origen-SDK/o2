--- conflicted
+++ resolved
@@ -35,13 +35,9 @@
   # Used for running Rust tests and building/publishing the CLI
   - name: Windows Backend
     os: windows
-<<<<<<< HEAD
     env: TARGET=x86_64-pc-windows-msvc PYTHON_VERSION=3.6.8 O2_REGRESSION=BACKEND
-=======
-    env: TARGET=x86_64-pc-windows-gnu PYTHON_VERSION=3.6.8 O2_REGRESSION=BACKEND
   # These run the Python tests on the given Python version and also build and publish
   # the origen_pyapi package
->>>>>>> 02ca64d4
   - name: Windows Frontend Python 3.6
     os: windows
     env: TARGET=x86_64-pc-windows-msvc PYTHON_VERSION=3.6.8 O2_REGRESSION=FRONTEND
