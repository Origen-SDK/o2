--- conflicted
+++ resolved
@@ -19,12 +19,7 @@
 use pyo3::types::IntoPyDict;
 use pyo3::types::{PyAny, PyDict};
 use pyo3::{wrap_pyfunction, wrap_pymodule};
-<<<<<<< HEAD
-use std::path::PathBuf;
-use pyo3::types::IntoPyDict;
-=======
 use std::sync::MutexGuard;
->>>>>>> 93f567bb
 
 // Imported pyapi modules
 use dut::PyInit_dut;
@@ -46,15 +41,6 @@
     }};
 }
 
-#[macro_export]
-macro_rules! pypath {
-    ($py:expr, $path:expr) => {{
-        let locals = [("pathlib", $py.import("pathlib")?)].into_py_dict($py);
-        let obj = $py.eval(&format!("pathlib.Path(r\"{}\").resolve()", $path), None, Some(&locals))?;
-        obj.to_object($py)
-    }};
-}
-
 #[pymodule]
 /// This is the top-level _origen module which can be imported by Python
 fn _origen(_py: Python, m: &PyModule) -> PyResult<()> {
@@ -64,11 +50,8 @@
     m.add_wrapped(wrap_pyfunction!(clean_mode))?;
     m.add_wrapped(wrap_pyfunction!(target_file))?;
     m.add_wrapped(wrap_pyfunction!(file_handler))?;
-<<<<<<< HEAD
-=======
     m.add_wrapped(wrap_pyfunction!(test))?;
     m.add_wrapped(wrap_pyfunction!(test_ast))?;
->>>>>>> 93f567bb
     m.add_wrapped(wrap_pyfunction!(output_directory))?;
     m.add_wrapped(wrap_pyfunction!(website_output_directory))?;
     m.add_wrapped(wrap_pyfunction!(website_source_directory))?;
@@ -156,15 +139,6 @@
 fn app_config(py: Python) -> PyResult<PyObject> {
     let ret = PyDict::new(py);
     // Don't think an error can really happen here, so not handled
-<<<<<<< HEAD
-    let _ = ret.set_item("name", &APPLICATION_CONFIG.name);
-    let _ = ret.set_item("target", &APPLICATION_CONFIG.target);
-    let _ = ret.set_item("environment", &APPLICATION_CONFIG.environment);
-    let _ = ret.set_item("mode", &APPLICATION_CONFIG.mode);
-    let _ = ret.set_item("__output_directory__", &APPLICATION_CONFIG.output_directory);
-    let _ = ret.set_item("__website_output_directory__", &APPLICATION_CONFIG.website_output_directory);
-    let _ = ret.set_item("__website_source_directory__", &APPLICATION_CONFIG.website_source_directory);
-=======
     let app_config = origen_app_config();
     let _ = ret.set_item("name", &app_config.name);
     let _ = ret.set_item("target", &app_config.target);
@@ -178,7 +152,6 @@
         "__website_source_directory__",
         &app_config.website_source_directory,
     );
->>>>>>> 93f567bb
     Ok(ret.into())
 }
 
