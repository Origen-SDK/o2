// use origen::standard_sub_blocks::ArmDebug as OrigenArmDebug;
use origen::services::arm_debug::ArmDebug as OrigenArmDebug;
// use origen::standard_sub_blocks::arm_debug::DP as OrigenDP;
<<<<<<< HEAD
use origen::services::arm_debug::DP as OrigenDP;
use origen::services::arm_debug::JtagDP as OrigenJtagDP;
=======
>>>>>>> 6145b770
use origen::services::arm_debug::MemAP as OrigenMemAP;
use origen::services::arm_debug::DP as OrigenDP;
// use origen::standard_sub_blocks::arm_debug::mem_ap::MemAP as OrigenMemAP;
use crate::registers::bit_collection::BitCollection;
use pyo3::exceptions;
<<<<<<< HEAD
use crate::{unpack_transaction_options, extract_value};
=======
use pyo3::prelude::*;
use pyo3::types::{PyAny, PyDict, PyTuple, PyType};
use pyo3::ToPyObject;
>>>>>>> 6145b770

#[pymodule]
/// Implements the module _origen.standard_sub_blocks in Python and ties together
/// the PyAPI with the Rust backend.
/// Put another way, this is the Python-side controller for the backend-side model/controller.
pub fn arm_debug(_py: Python, m: &PyModule) -> PyResult<()> {
    m.add_class::<ArmDebug>()?;
    m.add_class::<DP>()?;
    m.add_class::<JtagDP>()?;
    m.add_class::<MemAP>()?;
    Ok(())
}

/// Checks for an SWD attribute on the DUT
/// Note: this must be run after the DUT has loaded or else it'll cause a lockup
fn check_for_swd() -> PyResult<Option<usize>> {
    let gil = Python::acquire_gil();
    let py = gil.python();
    let locals = PyDict::new(py);
    locals.set_item("origen", py.import("origen")?.to_object(py))?;
    locals.set_item("builtins", py.import("builtins")?.to_object(py))?;
    locals.set_item("dut", py.eval("origen.dut", Some(locals.clone()), None)?)?;
    let m = py.eval("builtins.hasattr(dut, \"swd\")", Some(locals), None)?;

    if m.extract::<bool>()? {
        let pyswd = py.eval("dut.swd", Some(locals), None)?;
        if let Ok(swd) = pyswd.extract::<PyRefMut<super::super::services::swd::SWD>>() {
            Ok(Some(swd.id()?))
        } else {
            Ok(None)
        }
    } else {
        Ok(None)
    }
}

fn check_for_jtag() -> PyResult<Option<usize>> {
    let gil = Python::acquire_gil();
    let py = gil.python();
    let locals = PyDict::new(py);
    locals.set_item("origen",  py.import("origen")?.to_object(py))?;
    locals.set_item("builtins",  py.import("builtins")?.to_object(py))?;
    locals.set_item("dut", py.eval("origen.dut", Some(locals.clone()), None)?)?;
    let m = py.eval("builtins.hasattr(dut, \"jtag\")", Some(locals), None)?;

    if m.extract::<bool>()? {
        let pyjtag = py.eval("dut.jtag", Some(locals), None)?;
        if let Ok(jtag) = pyjtag.extract::<PyRefMut<super::super::services::jtag::JTAG>>() {
            Ok(Some(jtag.id()?))
        } else {
            Ok(None)
        }
    } else {
        Ok(None)
    }
}

#[pyclass(subclass)]
#[derive(Clone)]
/// Backend controller connecting the :link-to:`origen.standard_sub_blocks.ArmDebug` view
/// with the :link-to:`origen::standard_sub_blocks::ArmDebug` model.
/// The controller here is responsible for instantiating and initializing the
/// ArmDebug model.
pub struct ArmDebug {
    arm_debug_id: Option<usize>,
}

#[pymethods]
impl ArmDebug {
    #[classmethod]
    fn __init__(_cls: &PyType, _instance: &PyAny) -> PyResult<()> {
        Ok(())
    }

    #[new]
    fn new() -> Self {
<<<<<<< HEAD
        Self {
            arm_debug_id: None
        }
=======
        Self { arm_debug_id: None }
>>>>>>> 6145b770
    }

    #[classmethod]
    fn model_init(_cls: &PyType, instance: &PyAny, block_options: Option<&PyDict>) -> PyResult<()> {
        crate::dut::PyDUT::ensure_pins("dut")?;
        let swd_id = check_for_swd()?;
<<<<<<< HEAD
        let jtag_id = check_for_jtag()?;
        
=======

>>>>>>> 6145b770
        // Create the Arm Debug instance
        let gil = Python::acquire_gil();
        let py = gil.python();
        let arm_debug_id;
        {
            let model_id = instance.getattr("model_id")?.extract::<usize>()?;
            let mut dut = origen::dut();
            let mut services = origen::services();
<<<<<<< HEAD
            arm_debug_id = OrigenArmDebug::model_init(&mut dut, &mut services, model_id, swd_id, jtag_id)?;
=======
            arm_debug_id =
                OrigenArmDebug::model_init(&mut dut, &mut services, model_id, swd_id, None)?;
>>>>>>> 6145b770
        }

        // Add the DP subblock
        let args = PyTuple::new(
            py,
            &["dp".to_object(py), "origen.arm_debug.dp".to_object(py)],
        );
        let kwargs = PyDict::new(py);
        let sb_options = PyDict::new(py);
        sb_options.set_item("arm_debug_id", arm_debug_id)?;
        kwargs.set_item("sb_options", sb_options.to_object(py))?;
        let py_dp_obj = instance.downcast::<PyCell<Self>>()?.call_method(
            "add_sub_block",
            args,
            Some(kwargs),
        )?;
        let py_dp = py_dp_obj.extract::<DP>()?;
        let dp_id = py_dp.dp_id.unwrap();

        // Now go back and add the DP ID to arm debug
        {
            let mut services = origen::services();
            let origen_arm_debug = services.get_as_mut_arm_debug(arm_debug_id)?;
            origen_arm_debug.set_dp_id(dp_id)?;
        }

        // If a jtag protocol was provided, add the JTAG DP
        if jtag_id.is_some() {
            let args = PyTuple::new(py, &["jtag_dp".to_object(py), "origen.arm_debug.jtag_dp".to_object(py)]);
            let kwargs = PyDict::new(py);
            let sb_options = PyDict::new(py);
            sb_options.set_item("arm_debug_id", arm_debug_id)?;
            kwargs.set_item("sb_options", sb_options.to_object(py))?;
            let py_jtag_dp_obj = instance.downcast::<PyCell<Self>>()?.call_method("add_sub_block", args, Some(kwargs))?;
            let py_jtag_dp = py_jtag_dp_obj.extract::<JtagDP>()?;
            let jtag_dp_id = py_jtag_dp.id.unwrap();

            let mut services = origen::services();
            let origen_arm_debug = services.get_as_mut_arm_debug(arm_debug_id)?;
            origen_arm_debug.set_jtag_dp_id(jtag_dp_id)?;
        }

        {
            let mut slf = instance.extract::<PyRefMut<Self>>()?;
            slf.arm_debug_id = Some(arm_debug_id);
        }
        if let Some(opts) = block_options {
            if let Some(mem_aps) = opts.get_item("mem_aps") {
                let aps = mem_aps.downcast::<PyDict>()?;
                for (ap_name, ap_opts) in aps.iter() {
                    let ap_opts_dict = ap_opts.downcast::<PyDict>()?;
                    Self::add_mem_ap(
                        instance.downcast::<PyCell<Self>>()?,
                        &ap_name.extract::<String>()?,
                        {
                            if let Some(ap_addr) = ap_opts_dict.get_item("ap") {
                                Some(ap_addr.extract::<u32>()?)
                            } else {
                                None
                            }
                        },
                        {
                            if let Some(csw_reset) = ap_opts_dict.get_item("csw_reset") {
                                Some(csw_reset.extract::<u32>()?)
                            } else {
                                None
                            }
                        },
                    )?;
                }
            }
        }
        Ok(())
    }

    fn add_mem_ap(
        slf: &PyCell<Self>,
        name: &str,
        ap: Option<u32>,
        csw_reset: Option<u32>,
    ) -> PyResult<()> {
        let gil = Python::acquire_gil();
        let py = gil.python();

        let args = PyTuple::new(
            py,
            &[name.to_object(py), "origen.arm_debug.mem_ap".to_object(py)],
        );
        let kwargs = PyDict::new(py);
        let sb_options = PyDict::new(py);
        if let Some(_ap) = ap {
            sb_options.set_item("ap", _ap)?;
        }
        if let Some(_csw_reset) = csw_reset {
            sb_options.set_item("csw_reset", _csw_reset)?;
        }
        let arm_debug = slf.extract::<PyRefMut<Self>>()?;
        sb_options.set_item("arm_debug_id", arm_debug.arm_debug_id)?;
        kwargs.set_item("sb_options", sb_options.to_object(py))?;

        slf.call_method("add_sub_block", args, Some(kwargs))?;
        Ok(())
    }

    fn switch_to_swd(slf: PyRefMut<Self>) -> PyResult<Py<Self>> {
        let services = origen::services();
        let arm_debug = services.get_as_arm_debug(slf.arm_debug_id.unwrap())?;
        let dut = origen::dut();
        arm_debug.switch_to_swd(&dut, &services)?;
        Ok(slf.into())
    }
}

#[pyclass(subclass)]
#[text_signature = "()"]
#[derive(Clone)]
struct DP {
    pub dp_id: Option<usize>,
    pub arm_debug_id: Option<usize>,
}

#[pymethods]
impl DP {
    #[classmethod]
    fn __init__(_cls: &PyType, _instance: &PyAny) -> PyResult<()> {
        Ok(())
    }

    #[new]
    fn new() -> Self {
        Self {
            dp_id: None,
            arm_debug_id: None,
        }
    }

    #[classmethod]
    #[args(_block_options = "**")]
    fn model_init(_cls: &PyType, instance: &PyAny, block_options: Option<&PyDict>) -> PyResult<()> {
        // Require an ArmDebug ID to tie this DP to an ArmDebug instance
        let arm_debug_id;
        if let Some(opts) = block_options {
            if let Some(ad_id) = opts.get_item("arm_debug_id") {
                if let Ok(id) = ad_id.extract::<usize>() {
                    arm_debug_id = id;
                } else {
                    return Err(PyErr::new::<exceptions::RuntimeError, _>(
                        "Subblock arm_debug.dp was given an arm_debug _id block option but could not extract it as an integer"
                    ));
                }
            } else {
                return Err(PyErr::new::<exceptions::RuntimeError, _>(
                    "Subblock arm_debug.dp was not given required block option 'arm_debug_id'",
                ));
            }
        } else {
            return Err(PyErr::new::<exceptions::RuntimeError, _>(
                "Subblock arm_debug.dp requires an arm_debug_id block option, but no block options were given."
            ));
        }

        let gil = Python::acquire_gil();
        let py = gil.python();
        let obj = instance.to_object(py);
        let args = PyTuple::new(py, &["default".to_object(py), "default".to_object(py)]);
        let dp_id;
        {
            let mut dut = origen::dut();
            let model_id = obj.getattr(py, "model_id")?.extract::<usize>(py)?;
            let mut services = origen::services();
            dp_id = OrigenDP::model_init(&mut dut, &mut services, model_id, arm_debug_id)?;
        }
        let mut slf = instance.extract::<PyRefMut<Self>>()?;
        slf.dp_id = Some(dp_id);
        obj.call_method1(py, "_set_as_default_address_block", args)?;
        Ok(())
    }

    #[args(write_opts = "**")]
    fn write_register(&self, bits: &PyAny, _write_opts: Option<&PyDict>) -> PyResult<()> {
        let bc = bits.extract::<PyRef<BitCollection>>()?;
        let dut = origen::dut();
        let services = origen::services();
        let dp = services.get_as_dp(self.dp_id.unwrap())?;
        dp.write_register(&dut, &services, &bc.materialize(&dut)?)?;
        Ok(())
    }

    #[args(verify_opts = "**")]
    fn verify_register(&self, bits: &PyAny, _verify_opts: Option<&PyDict>) -> PyResult<()> {
        let bc = bits.extract::<PyRef<BitCollection>>()?;
        let dut = origen::dut();
        let services = origen::services();
        let dp = services.get_as_dp(self.dp_id.unwrap())?;
        dp.verify_register(&dut, &services, &bc.materialize(&dut)?)?;
        Ok(())
    }

    fn power_up(&self) -> PyResult<()> {
        let mut dut = origen::dut();
        let services = origen::services();
        let dp = services.get_as_dp(self.dp_id.unwrap())?;
        dp.power_up(&mut dut, &services)?;
        Ok(())
    }

    fn verify_powered_up(&self) -> PyResult<()> {
        let mut dut = origen::dut();
        let services = origen::services();
        let dp = services.get_as_dp(self.dp_id.unwrap())?;
        dp.verify_powered_up(&mut dut, &services)?;
        Ok(())
    }
}

#[pyclass(subclass)]
#[text_signature = "()"]
#[derive(Clone)]
struct JtagDP {
    pub id: Option<usize>,
    pub arm_debug_id: Option<usize>
}

#[pymethods]
impl JtagDP {

    #[classmethod]
    fn __init__(_cls: &PyType, _instance: &PyAny) -> PyResult<()> {
        Ok(())
    }

    #[new]
    fn new() -> Self {
            Self { 
                id: None,
                arm_debug_id: None,
            }
    }

    #[classmethod]
    #[args(_block_options="**")]
    fn model_init(_cls: &PyType, instance: &PyAny, block_options: Option<&PyDict>) -> PyResult<()> {
        // Require an ArmDebug ID to tie this DP to an ArmDebug instance
        let arm_debug_id;
        if let Some(opts) = block_options {
            if let Some(ad_id) = opts.get_item("arm_debug_id") {
                if let Ok(id) = ad_id.extract::<usize>() {
                    arm_debug_id = id;
                } else {
                    return Err(PyErr::new::<exceptions::RuntimeError, _>(
                        "Subblock arm_debug.dp was given an arm_debug _id block option but could not extract it as an integer"
                    ));
                }
            } else {
                return Err(PyErr::new::<exceptions::RuntimeError, _>(
                    "Subblock arm_debug.dp was not given required block option 'arm_debug_id'"
                ));
            }
        } else {
            return Err(PyErr::new::<exceptions::RuntimeError, _>(
                "Subblock arm_debug.dp requires an arm_debug_id block option, but no block options were given."
            ));
        }

        let gil = Python::acquire_gil();
        let py = gil.python();
        let obj = instance.to_object(py);
        let args = PyTuple::new(py, &["default".to_object(py), "default".to_object(py)]);
        let id;
        {
            let mut dut = origen::dut();
            let model_id = obj.getattr(py, "model_id")?.extract::<usize>(py)?;
            let mut services = origen::services();
            id = OrigenJtagDP::model_init(
                &mut dut,
                &mut services,
                model_id,
                arm_debug_id,
                {
                    if let Some(opts) = block_options {
                        if let Some(default_ir_size) = opts.get_item("default_ir_size") {
                            if let Ok(_default_ir_size) = default_ir_size.extract::<usize>() {
                                Some(_default_ir_size)
                            } else {
                                return Err(PyErr::new::<exceptions::RuntimeError, _>(
                                    "Subblock arm_debug.jtag_dp was given a 'default_ifr_size' block option but could not extract it as an integer"
                                ));
                            }
                        } else {
                            None
                        }
                    } else {
                        None
                    }
                },
                {
                    if let Some(opts) = block_options {
                        if let Some(default_idcode) = opts.get_item("default_idcode") {
                            if let Ok(_default_idcode) = default_idcode.extract::<u32>() {
                                Some(_default_idcode)
                            } else {
                                return Err(PyErr::new::<exceptions::RuntimeError, _>(
                                    "Subblock arm_debug.jtag_dp was given a 'default_idcode' block option but could not extract it as an integer"
                                ));
                            }
                        } else {
                            None
                        }
                    } else {
                        None
                    }
                },
                {
                    if let Some(opts) = block_options {
                        if let Some(dpacc_select) = opts.get_item("dpacc_select") {
                            if let Ok(_dpacc_select) = dpacc_select.extract::<u32>() {
                                Some(_dpacc_select)
                            } else {
                                return Err(PyErr::new::<exceptions::RuntimeError, _>(
                                    "Subblock arm_debug.jtag_dp was given a 'dpacc_select' block option but could not extract it as an integer"
                                ));
                            }
                        } else {
                            None
                        }
                    } else {
                        None
                    }
                },
                {
                    if let Some(opts) = block_options {
                        if let Some(apacc_select) = opts.get_item("apacc_select") {
                            if let Ok(_apacc_select) = apacc_select.extract::<u32>() {
                                Some(_apacc_select)
                            } else {
                                return Err(PyErr::new::<exceptions::RuntimeError, _>(
                                    "Subblock arm_debug.jtag_dp was given a 'apacc_select' block option but could not extract it as an integer"
                                ));
                            }
                        } else {
                            None
                        }
                    } else {
                        None
                    }
                },
            )?;
        }
        let mut slf = instance.extract::<PyRefMut<Self>>()?;
        slf.id = Some(id);
        obj.call_method1(py, "_set_as_default_address_block", args)?;
        Ok(())
    }

    #[args(write_opts="**")]
    fn write_register(&self, bits: &PyAny, write_opts: Option<&PyDict>) -> PyResult<()> {
        let dut = origen::dut();
        let services = origen::services();
        let jtag_dp = services.get_as_jtag_dp(self.id.unwrap())?;

        let value = extract_value(bits, Some(32), &dut)?;
        let mut trans = value.to_write_transaction(&dut)?;
        unpack_transaction_options(&mut trans, write_opts)?;
        jtag_dp.write_register(&dut, &services, trans)?;
        Ok(())
    }

    #[args(verify_opts="**")]
    fn verify_register(&self, bits: &PyAny, verify_opts: Option<&PyDict>) -> PyResult<()> {
        let dut = origen::dut();
        let services = origen::services();
        let jtag_dp = services.get_as_jtag_dp(self.id.unwrap())?;

        let value = extract_value(bits, Some(32), &dut)?;
        let mut trans = value.to_verify_transaction(&dut)?;
        unpack_transaction_options(&mut trans, verify_opts)?;
        jtag_dp.verify_register(&dut, &services, trans)?;
        Ok(())
    }
}

#[pyclass(subclass)]
struct MemAP {
    pub mem_ap_id: Option<usize>,
}

#[pymethods]
impl MemAP {
    #[classmethod]
    fn __init__(_cls: &PyType, _instance: &PyAny) -> PyResult<()> {
        Ok(())
    }

    #[new]
    fn new() -> Self {
        Self { mem_ap_id: None }
    }

    #[classmethod]
    fn model_init(_cls: &PyType, instance: &PyAny, block_options: Option<&PyDict>) -> PyResult<()> {
        // Require an ArmDebug ID to tie this DP to an ArmDebug instance
        let arm_debug_id;
        if let Some(opts) = block_options {
            if let Some(ad_id) = opts.get_item("arm_debug_id") {
                if let Ok(id) = ad_id.extract::<usize>() {
                    arm_debug_id = id;
                } else {
                    return Err(PyErr::new::<exceptions::RuntimeError, _>(
                        "Subblock arm_debug.mem_ap was given an arm_debug _id block option but could not extract it as an integer"
                    ));
                }
            } else {
                return Err(PyErr::new::<exceptions::RuntimeError, _>(
                    "Subblock arm_debug.mem_ap was not given required block option 'arm_debug_id'",
                ));
            }
        } else {
            return Err(PyErr::new::<exceptions::RuntimeError, _>(
                "Subblock arm_debug.mem_ap requires an arm_debug_id block option, but no block options were given."
            ));
        }

        let addr;
        //let csw_reset;
        if let Some(ap_opts_dict) = block_options {
            if let Some(ap_addr) = ap_opts_dict.get_item("ap") {
                addr = ap_addr.extract::<usize>()?;
            } else {
                addr = 0;
            }
        } else {
            addr = 0;
        }

        let gil = Python::acquire_gil();
        let py = gil.python();
        let obj = instance.to_object(py);
        let args = PyTuple::new(py, &["default".to_object(py), "default".to_object(py)]);
        let mem_ap_id;
        {
            let mut dut = origen::dut();
            let mut services = origen::services();
            let model_id = obj.getattr(py, "model_id")?.extract::<usize>(py)?;
            mem_ap_id =
                OrigenMemAP::model_init(&mut dut, &mut services, model_id, arm_debug_id, addr)?;
        }
        let mut slf = instance.extract::<PyRefMut<Self>>()?;
        slf.mem_ap_id = Some(mem_ap_id);
        obj.call_method1(py, "_set_as_default_address_block", args)?;
        Ok(())
    }

    /// Initiates an ArmDebug MemAP write based on the given register (passed in as
    /// a BitCollection).
    /// Assumes that all posturing has been completed - that is, the bits' data, overlay
    /// status, etc. is current.
    #[args(write_opts = "**")]
    fn write_register(
        &self,
        bits: &PyAny,
        _latency: Option<u32>,
        _write_opts: Option<&PyDict>,
    ) -> PyResult<()> {
        let bc = bits.extract::<PyRef<BitCollection>>()?;
        let dut = origen::dut();
        let services = origen::services();
        let ap = services.get_as_mem_ap(self.mem_ap_id.unwrap())?;
        ap.write_register(&dut, &services, &bc.materialize(&dut)?)?;
        Ok(())
    }

    #[args(verify_opts = "**")]
    fn verify_register(
        &self,
        bits: &PyAny,
        _latency: Option<u32>,
        _verify_opts: Option<&PyDict>,
    ) -> PyResult<()> {
        let bc = bits.extract::<PyRef<BitCollection>>()?;
        let dut = origen::dut();
        let services = origen::services();
        let ap = services.get_as_mem_ap(self.mem_ap_id.unwrap())?;
        ap.verify_register(&dut, &services, &bc.materialize(&dut)?)?;
        Ok(())
    }
}<|MERGE_RESOLUTION|>--- conflicted
+++ resolved
@@ -1,23 +1,16 @@
 // use origen::standard_sub_blocks::ArmDebug as OrigenArmDebug;
 use origen::services::arm_debug::ArmDebug as OrigenArmDebug;
 // use origen::standard_sub_blocks::arm_debug::DP as OrigenDP;
-<<<<<<< HEAD
 use origen::services::arm_debug::DP as OrigenDP;
 use origen::services::arm_debug::JtagDP as OrigenJtagDP;
-=======
->>>>>>> 6145b770
 use origen::services::arm_debug::MemAP as OrigenMemAP;
-use origen::services::arm_debug::DP as OrigenDP;
 // use origen::standard_sub_blocks::arm_debug::mem_ap::MemAP as OrigenMemAP;
 use crate::registers::bit_collection::BitCollection;
 use pyo3::exceptions;
-<<<<<<< HEAD
 use crate::{unpack_transaction_options, extract_value};
-=======
 use pyo3::prelude::*;
 use pyo3::types::{PyAny, PyDict, PyTuple, PyType};
 use pyo3::ToPyObject;
->>>>>>> 6145b770
 
 #[pymodule]
 /// Implements the module _origen.standard_sub_blocks in Python and ties together
@@ -94,25 +87,17 @@
 
     #[new]
     fn new() -> Self {
-<<<<<<< HEAD
         Self {
             arm_debug_id: None
         }
-=======
-        Self { arm_debug_id: None }
->>>>>>> 6145b770
     }
 
     #[classmethod]
     fn model_init(_cls: &PyType, instance: &PyAny, block_options: Option<&PyDict>) -> PyResult<()> {
         crate::dut::PyDUT::ensure_pins("dut")?;
         let swd_id = check_for_swd()?;
-<<<<<<< HEAD
         let jtag_id = check_for_jtag()?;
         
-=======
-
->>>>>>> 6145b770
         // Create the Arm Debug instance
         let gil = Python::acquire_gil();
         let py = gil.python();
@@ -121,12 +106,7 @@
             let model_id = instance.getattr("model_id")?.extract::<usize>()?;
             let mut dut = origen::dut();
             let mut services = origen::services();
-<<<<<<< HEAD
             arm_debug_id = OrigenArmDebug::model_init(&mut dut, &mut services, model_id, swd_id, jtag_id)?;
-=======
-            arm_debug_id =
-                OrigenArmDebug::model_init(&mut dut, &mut services, model_id, swd_id, None)?;
->>>>>>> 6145b770
         }
 
         // Add the DP subblock
