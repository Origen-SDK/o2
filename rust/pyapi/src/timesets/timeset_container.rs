--- conflicted
+++ resolved
@@ -1,15 +1,9 @@
-<<<<<<< HEAD
 use pyo3::prelude::*;
 use pyo3::class::mapping::*;
-=======
->>>>>>> 3e3a3bed
 use super::super::meta::py_like_apis::dict_like_api::{DictLikeAPI, DictLikeIter};
 use super::super::meta::py_like_apis::list_like_api::{ListLikeAPI, ListLikeIter};
 use super::super::timesets::*;
 use indexmap::map::IndexMap;
-use origen::error::Error;
-use pyo3::class::mapping::*;
-use pyo3::prelude::*;
 use pyo3::types::{PyAny, PyDict};
 
 #[macro_export]
@@ -65,17 +59,9 @@
         self.model_id
     }
 
-<<<<<<< HEAD
   fn new_pyitem(&self, py: Python, name: &str, model_id: usize) -> PyResult<PyObject> {
     Ok(Py::new(py, super::timeset::Timeset::new(name, model_id)).unwrap().to_object(py))
   }
-=======
-    fn new_pyitem(&self, py: Python, name: &str, model_id: usize) -> Result<PyObject, Error> {
-        Ok(Py::new(py, super::timeset::Timeset::new(name, model_id))
-            .unwrap()
-            .to_object(py))
-    }
->>>>>>> 3e3a3bed
 }
 
 #[pyproto]
@@ -154,20 +140,9 @@
         self.model_id
     }
 
-<<<<<<< HEAD
   fn new_pyitem(&self, py: Python, name: &str, model_id: usize) -> PyResult<PyObject> {
     Ok(Py::new(py, super::timeset::Wavetable::new(model_id, self.timeset_id, name)).unwrap().to_object(py))
   }
-=======
-    fn new_pyitem(&self, py: Python, name: &str, model_id: usize) -> Result<PyObject, Error> {
-        Ok(Py::new(
-            py,
-            super::timeset::Wavetable::new(model_id, self.timeset_id, name),
-        )
-        .unwrap()
-        .to_object(py))
-    }
->>>>>>> 3e3a3bed
 }
 
 #[pyproto]
@@ -248,20 +223,9 @@
         self.model_id
     }
 
-<<<<<<< HEAD
   fn new_pyitem(&self, py: Python, name: &str, model_id: usize) -> PyResult<PyObject> {
     Ok(Py::new(py, super::timeset::WaveGroup::new(model_id, self.timeset_id, self.wavetable_id, name)).unwrap().to_object(py))
   }
-=======
-    fn new_pyitem(&self, py: Python, name: &str, model_id: usize) -> Result<PyObject, Error> {
-        Ok(Py::new(
-            py,
-            super::timeset::WaveGroup::new(model_id, self.timeset_id, self.wavetable_id, name),
-        )
-        .unwrap()
-        .to_object(py))
-    }
->>>>>>> 3e3a3bed
 }
 
 #[pyproto]
@@ -357,26 +321,9 @@
         self.model_id
     }
 
-<<<<<<< HEAD
   fn new_pyitem(&self, py: Python, name: &str, model_id: usize) -> PyResult<PyObject> {
     Ok(Py::new(py, super::timeset::Wave::new(model_id, self.timeset_id, self.wavetable_id, self.wave_group_id, name)).unwrap().to_object(py))
   }
-=======
-    fn new_pyitem(&self, py: Python, name: &str, model_id: usize) -> Result<PyObject, Error> {
-        Ok(Py::new(
-            py,
-            super::timeset::Wave::new(
-                model_id,
-                self.timeset_id,
-                self.wavetable_id,
-                self.wave_group_id,
-                name,
-            ),
-        )
-        .unwrap()
-        .to_object(py))
-    }
->>>>>>> 3e3a3bed
 }
 
 #[pyproto]
@@ -435,28 +382,9 @@
         dut.waves[self.wave_id].events.clone()
     }
 
-<<<<<<< HEAD
   fn new_pyitem(&self, py: Python, idx: usize) -> PyResult<PyObject> {
     Ok(Py::new(py, super::timeset::Event::new(self.model_id, self.timeset_id, self.wavetable_id, self.wave_group_id, self.wave_id, &self.wave_name, idx)).unwrap().to_object(py))
   }
-=======
-    fn new_pyitem(&self, py: Python, idx: usize) -> Result<PyObject, Error> {
-        Ok(Py::new(
-            py,
-            super::timeset::Event::new(
-                self.model_id,
-                self.timeset_id,
-                self.wavetable_id,
-                self.wave_group_id,
-                self.wave_id,
-                &self.wave_name,
-                idx,
-            ),
-        )
-        .unwrap()
-        .to_object(py))
-    }
->>>>>>> 3e3a3bed
 
     fn __iter__(&self) -> PyResult<ListLikeIter> {
         Ok(ListLikeIter {
