use super::pins::pin_header::PinHeader;
use super::timesets::timeset::Timeset;
use origen::core::tester::TesterSource;
use origen::error::Error;
use origen::TEST;
use pyo3::prelude::*;
use pyo3::types::{PyAny, PyDict, PyTuple};
use std::collections::HashMap;

#[pymodule]
pub fn tester(_py: Python, m: &PyModule) -> PyResult<()> {
    m.add_class::<PyTester>()?;
    Ok(())
}

#[pyclass(subclass)]
#[derive(Debug)]
pub struct PyTester {
    python_testers: HashMap<String, PyObject>,
    instantiated_testers: HashMap<String, PyObject>,
    metadata: Vec<PyObject>,
}

#[pymethods]
impl PyTester {
    #[new]
    fn new(obj: &PyRawObject) {
        origen::tester().reset(None).unwrap();
        obj.init({
            PyTester {
                python_testers: HashMap::new(),
                instantiated_testers: HashMap::new(),
                metadata: vec![],
            }
        });
    }

    #[args(kwargs = "**")]
    fn reset(slf: PyRef<Self>, kwargs: Option<&PyDict>) -> PyResult<PyObject> {
        let mut ast_name = None;
        if let Some(args) = kwargs {
            if let Some(ast) = args.get_item("ast_name") {
                ast_name = Some(ast.extract::<String>()?);
            }
        }
        origen::tester().reset(ast_name)?;

        let gil = Python::acquire_gil();
        let py = gil.python();
        Ok(slf.to_object(py))
    }

    #[args(kwargs = "**")]
    fn clear_dut_dependencies(slf: PyRef<Self>, kwargs: Option<&PyDict>) -> PyResult<PyObject> {
        let mut ast_name = None;
        if let Some(args) = kwargs {
            if let Some(ast) = args.get_item("ast_name") {
                ast_name = Some(ast.extract::<String>()?);
            }
        }
        origen::tester().clear_dut_dependencies(ast_name)?;

        let gil = Python::acquire_gil();
        let py = gil.python();
        Ok(slf.to_object(py))
    }

    fn reset_external_testers(slf: PyRef<Self>) -> PyResult<PyObject> {
        origen::tester().reset_external_testers()?;

        let gil = Python::acquire_gil();
        let py = gil.python();
        Ok(slf.to_object(py))
    }

    fn reset_targets(slf: PyRef<Self>) -> PyResult<PyObject> {
        origen::tester().reset_targets()?;

        let gil = Python::acquire_gil();
        let py = gil.python();
        Ok(slf.to_object(py))
    }

    #[getter]
    fn get_timeset(&self) -> PyResult<PyObject> {
        let tester = origen::tester();
        let dut = origen::dut();
        let gil = Python::acquire_gil();
        let py = gil.python();
        if let Some(t) = tester.get_timeset(&dut) {
            Ok(Py::new(
                py,
                Timeset {
                    name: t.name.clone(),
                    model_id: t.model_id,
                },
            )
            .unwrap()
            .to_object(py))
        } else {
            Ok(py.None())
        }
    }

    #[setter]
    fn timeset(&self, timeset: &PyAny) -> PyResult<PyObject> {
        let (model_id, timeset_name);

        // If the timeset is a string, assume its a timeset name on the DUT.
        // If not, it should be either None, to clear the timeset,
        // or a timeset object, in which case we'll look up the name and model ID and go from there.
        if let Ok(_timeset) = timeset.extract::<String>() {
            model_id = 0;
            timeset_name = _timeset;
        } else {
            if timeset.get_type().name().to_string() == "NoneType" {
                {
                    let mut tester = origen::TESTER.lock().unwrap();
                    tester.clear_timeset()?;
                }
                self.issue_callbacks("clear_timeset")?;
                return self.get_timeset();
            } else if timeset.get_type().name().to_string() == "Timeset" {
                let gil = Python::acquire_gil();
                let py = gil.python();
                let obj = timeset.to_object(py);
                model_id = obj
                    .getattr(py, "__origen__model_id__")?
                    .extract::<usize>(py)?;
                timeset_name = obj.getattr(py, "name")?.extract::<String>(py)?;
            } else {
                return type_error!(format!("Could not interpret 'timeset' argument as String or _origen.dut.timesets.Timeset object! (class '{}')", timeset.get_type().name()));
            }
        }

        {
            {
                let mut tester = origen::TESTER.lock().unwrap();
                let dut = origen::DUT.lock().unwrap();
                tester.set_timeset(&dut, model_id, &timeset_name)?;
            }
            self.issue_callbacks("set_timeset")?;
        }
        self.get_timeset()
    }

    fn set_timeset(&self, timeset: &PyAny) -> PyResult<PyObject> {
        self.timeset(timeset)
    }

    #[getter]
    fn get_pin_header(&self) -> PyResult<PyObject> {
        let tester = origen::tester();
        let dut = origen::dut();
        let gil = Python::acquire_gil();
        let py = gil.python();

        if let Some(header) = tester.get_pin_header(&dut) {
            Ok(Py::new(
                py,
                PinHeader {
                    name: header.name.clone(),
                    model_id: header.model_id,
                },
            )
            .unwrap()
            .to_object(py))
        } else {
            Ok(py.None())
        }
    }
<<<<<<< HEAD
    slf.issue_callbacks("cc")?;

    let gil = Python::acquire_gil();
    let py = gil.python();
    Ok(slf.to_object(py))
  }

  fn generate_pattern_header(&self, header_comments: &PyDict) -> PyResult<()> {
    let tester = origen::tester();
    Ok(tester.generate_pattern_header(
      match header_comments.get_item("app") {
        Some(comments) => Some(comments.extract::<Vec<String>>()?),
        None => None,
      },
      match header_comments.get_item("pattern") {
        Some(comments) => Some(comments.extract::<Vec<String>>()?),
        None => None,
      }
    )?)
  }

  fn end_pattern(&self) -> PyResult<()> {
    let tester = origen::tester();
    Ok(tester.end_pattern()?)
  }

  fn issue_callbacks(&self, func: &str) -> PyResult<()> {
    // Get the current targeted testers
    let targets;
    {
      let tester = origen::tester();
      targets = tester.targets().clone();
=======

    #[setter]
    fn pin_header(&self, pin_header: &PyAny) -> PyResult<PyObject> {
        let (model_id, pin_header_name);

        if pin_header.get_type().name().to_string() == "NoneType" {
            {
                let mut tester = origen::TESTER.lock().unwrap();
                tester.clear_pin_header()?;
            }
            self.issue_callbacks("clear_pin_header")?;
            return self.get_timeset();
        } else if pin_header.get_type().name().to_string() == "PinHeader" {
            let gil = Python::acquire_gil();
            let py = gil.python();
            let obj = pin_header.to_object(py);
            model_id = obj
                .getattr(py, "__origen__model_id__")?
                .extract::<usize>(py)?;
            pin_header_name = obj.getattr(py, "name")?.extract::<String>(py)?;
        } else {
            return type_error!(format!("Could not interpret 'pin_header' argument as _origen.dut.Pins.PinHeader object! (class '{}')", pin_header.get_type().name()));
        }

        {
            {
                let mut tester = origen::TESTER.lock().unwrap();
                let dut = origen::DUT.lock().unwrap();
                tester.set_pin_header(&dut, model_id, &pin_header_name)?;
            }
            self.issue_callbacks("set_pin_header")?;
        }
        self.get_pin_header()
>>>>>>> 19a94fa9
    }

    fn set_pin_header(&self, pin_header: &PyAny) -> PyResult<PyObject> {
        self.pin_header(pin_header)
    }

    fn cc(slf: PyRef<Self>, comment: &str) -> PyResult<PyObject> {
        {
            let mut tester = origen::tester();
            tester.cc(&comment)?;
        }
        slf.issue_callbacks("cc")?;

        let gil = Python::acquire_gil();
        let py = gil.python();
        Ok(slf.to_object(py))
    }

    fn end_pattern(&self) -> PyResult<()> {
        let tester = origen::tester();
        Ok(tester.end_pattern()?)
    }

    fn issue_callbacks(&self, func: &str) -> PyResult<()> {
        // Get the current targeted testers
        let targets;
        {
            let tester = origen::tester();
            targets = tester.targets().clone();
        }

        // issue callbacks in the order which they were targeted
        for (i, t) in targets.iter().enumerate() {
            match t {
                TesterSource::External(g) => {
                    // External testers which the backend can't render itself. Need to render them here.
                    match self.instantiated_testers.get(g) {
                        Some(inst) => {
                            // The tester here is a PyObject - a handle on the class itself.
                            // Instantiate it and call its render method with the AST.
                            let gil = Python::acquire_gil();
                            let py = gil.python();
                            let last_node = TEST.get(0).unwrap().to_pickle();
                            let args =
                                PyTuple::new(py, &[func.to_object(py), last_node.to_object(py)]);

                            // The issue callback function is located in origen.generator.tester_api.TesterAPI
                            // Easier to handle the actual calls there and since its all happening in the Python domain, doesn't really matter
                            // whether it happens here or there.
                            inst.call_method1(py, "__origen__issue_callback__", args)?;
                        }
                        None => {
                            return Err(PyErr::from(Error::new(&format!(
                                "Something's gone wrong and Python tester {} cannot be found!",
                                g
                            ))))
                        }
                    }
                }
                _ => {
                    let mut tester = origen::tester();
                    tester.issue_callback_at(i)?;
                }
            }
        }
        Ok(())
    }

    /// Expecting more arguments/options to eventually be added here.
    #[args(kwargs = "**")]
    fn cycle(slf: PyRef<Self>, kwargs: Option<&PyDict>) -> PyResult<PyObject> {
        {
            let mut tester = origen::tester();
            let mut repeat = None;
            if let Some(_kwargs) = kwargs {
                if let Some(_kwarg) = _kwargs.get_item("repeat") {
                    repeat = Some(_kwarg.extract::<usize>()?);
                }
            }
            tester.cycle(repeat)?;
        }
        slf.issue_callbacks("cycle")?;

        let gil = Python::acquire_gil();
        let py = gil.python();
        Ok(slf.to_object(py))
    }

    fn repeat(slf: PyRef<Self>, count: usize) -> PyResult<PyObject> {
        let gil = Python::acquire_gil();
        let py = gil.python();
        let kwargs = PyDict::new(py);
        kwargs.set_item("repeat", count)?;
        Self::cycle(slf, Some(&kwargs))
    }

    fn register_tester(&mut self, g: &PyAny) -> PyResult<()> {
        let mut tester = origen::tester();
        let gil = Python::acquire_gil();
        let py = gil.python();

        let obj = g.to_object(py);
        let mut n = obj.getattr(py, "__module__")?.extract::<String>(py)?;
        n.push_str(&format!(
            ".{}",
            obj.getattr(py, "__qualname__")?.extract::<String>(py)?
        ));

        tester.register_external_tester(&n)?;
        self.python_testers.insert(n, obj);
        Ok(())
    }

    #[args(testers = "*")]
    fn target(&mut self, testers: &PyTuple) -> PyResult<Vec<String>> {
        if testers.len() > 0 {
            let mut tester = origen::tester();
            for g in testers.iter() {
                // Accept either a string name or the actual class of the tester
                if let Ok(name) = g.extract::<String>() {
                    tester.target(&name)?;
                } else {
                    let gil = Python::acquire_gil();
                    let py = gil.python();

                    let obj = g.to_object(py);
                    let mut n = obj.getattr(py, "__module__")?.extract::<String>(py)?;
                    n.push_str(&format!(
                        ".{}",
                        obj.getattr(py, "__qualname__")?.extract::<String>(py)?
                    ));
                    let t = tester.target(&n)?;
                    match t {
                        TesterSource::External(gen) => {
                            let klass = self.python_testers.get(gen).unwrap();
                            let inst = klass.call0(py)?;
                            self.instantiated_testers.insert(gen.to_string(), inst);
                        }
                        _ => {}
                    }
                }
            }
        }
        self.targets()
    }

    #[getter]
    fn targets(&self) -> PyResult<Vec<String>> {
        let tester = origen::tester();
        Ok(tester.targets_as_strs().clone())
    }

    fn clear_targets(slf: PyRef<Self>) -> PyResult<PyObject> {
        let mut tester = origen::tester();
        tester.clear_targets()?;

        let gil = Python::acquire_gil();
        let py = gil.python();
        Ok(slf.to_object(py))
    }

    fn render(&self) -> PyResult<()> {
        let targets;
        {
            let tester = origen::tester();
            targets = tester.targets().clone();
        }
        for (i, t) in targets.iter().enumerate() {
            match t {
                TesterSource::External(g) => {
                    // External testers which the backend can't render itself. Need to render them here.
                    match self.instantiated_testers.get(g) {
                        Some(inst) => {
                            // The tester here is a PyObject - a handle on the class itself.
                            // Instantiate it and call its render method with the AST.
                            let gil = Python::acquire_gil();
                            let py = gil.python();
                            inst.call_method0(py, "render")?;
                        }
                        None => {
                            return Err(PyErr::from(Error::new(&format!(
                                "Something's gone wrong and Python tester {} cannot be found!",
                                g
                            ))))
                        }
                    }
                }
                _ => {
                    let mut tester = origen::tester();
                    //let dut = origen::DUT.lock().unwrap();
                    tester.render_target_at(i)?;
                }
            }
        }
        Ok(())
    }

    #[getter]
    fn testers(&self) -> PyResult<Vec<String>> {
        let tester = origen::tester();
        Ok(tester.testers())
    }
}<|MERGE_RESOLUTION|>--- conflicted
+++ resolved
@@ -1,11 +1,11 @@
-use super::pins::pin_header::PinHeader;
-use super::timesets::timeset::Timeset;
-use origen::core::tester::TesterSource;
-use origen::error::Error;
-use origen::TEST;
 use pyo3::prelude::*;
 use pyo3::types::{PyAny, PyDict, PyTuple};
+use super::timesets::timeset::{Timeset};
+use super::pins::pin_header::{PinHeader};
 use std::collections::HashMap;
+use origen::error::Error;
+use origen::core::tester::{TesterSource};
+use origen::TEST;
 
 #[pymodule]
 pub fn tester(_py: Python, m: &PyModule) -> PyResult<()> {
@@ -16,160 +16,188 @@
 #[pyclass(subclass)]
 #[derive(Debug)]
 pub struct PyTester {
-    python_testers: HashMap<String, PyObject>,
-    instantiated_testers: HashMap<String, PyObject>,
-    metadata: Vec<PyObject>,
+  python_testers: HashMap<String, PyObject>,
+  instantiated_testers: HashMap<String, PyObject>,
+  metadata: Vec<PyObject>,
 }
 
 #[pymethods]
 impl PyTester {
-    #[new]
-    fn new(obj: &PyRawObject) {
-        origen::tester().reset(None).unwrap();
-        obj.init({
-            PyTester {
-                python_testers: HashMap::new(),
-                instantiated_testers: HashMap::new(),
-                metadata: vec![],
-            }
-        });
-    }
-
-    #[args(kwargs = "**")]
-    fn reset(slf: PyRef<Self>, kwargs: Option<&PyDict>) -> PyResult<PyObject> {
-        let mut ast_name = None;
-        if let Some(args) = kwargs {
-            if let Some(ast) = args.get_item("ast_name") {
-                ast_name = Some(ast.extract::<String>()?);
-            }
-        }
-        origen::tester().reset(ast_name)?;
-
+  #[new]
+  fn new(obj: &PyRawObject) {
+    origen::tester().reset(None).unwrap();
+    obj.init({ PyTester {
+      python_testers: HashMap::new(),
+      instantiated_testers: HashMap::new(),
+      metadata: vec!(),
+      }
+    });
+  }
+
+  #[args(kwargs="**")]
+  fn reset(slf: PyRef<Self>, kwargs: Option<&PyDict>) -> PyResult<PyObject> {
+    let mut ast_name = None;
+    if let Some(args) = kwargs {
+      if let Some(ast) = args.get_item("ast_name") {
+        ast_name = Some(ast.extract::<String>()?);
+      }
+    }
+    origen::tester().reset(ast_name)?;
+
+    let gil = Python::acquire_gil();
+    let py = gil.python();
+    Ok(slf.to_object(py))
+  }
+
+  #[args(kwargs="**")]
+  fn clear_dut_dependencies(slf: PyRef<Self>, kwargs: Option<&PyDict>) -> PyResult<PyObject> {
+    let mut ast_name = None;
+    if let Some(args) = kwargs {
+      if let Some(ast) = args.get_item("ast_name") {
+        ast_name = Some(ast.extract::<String>()?);
+      }
+    }
+    origen::tester().clear_dut_dependencies(ast_name)?;
+
+    let gil = Python::acquire_gil();
+    let py = gil.python();
+    Ok(slf.to_object(py))
+  }
+
+  fn reset_external_testers(slf: PyRef<Self>) -> PyResult<PyObject> {
+    origen::tester().reset_external_testers()?;
+
+    let gil = Python::acquire_gil();
+    let py = gil.python();
+    Ok(slf.to_object(py))
+  }
+
+  fn reset_targets(slf: PyRef<Self>) -> PyResult<PyObject> {
+    origen::tester().reset_targets()?;
+
+    let gil = Python::acquire_gil();
+    let py = gil.python();
+    Ok(slf.to_object(py))
+  }
+
+  #[getter]
+  fn get_timeset(&self) -> PyResult<PyObject> {
+    let tester = origen::tester();
+    let dut = origen::dut();
+    let gil = Python::acquire_gil();
+    let py = gil.python();
+    if let Some(t) = tester.get_timeset(&dut) {
+      Ok(Py::new(py, Timeset {
+        name: t.name.clone(),
+        model_id: t.model_id
+      }).unwrap().to_object(py))
+    } else {
+      Ok(py.None())
+    }
+  }
+
+  #[setter]
+  fn timeset(&self, timeset: &PyAny) -> PyResult<PyObject> {
+    let (model_id, timeset_name);
+
+    // If the timeset is a string, assume its a timeset name on the DUT.
+    // If not, it should be either None, to clear the timeset,
+    // or a timeset object, in which case we'll look up the name and model ID and go from there.
+    if let Ok(_timeset) = timeset.extract::<String>() {
+      model_id = 0;
+      timeset_name = _timeset;
+    } else {
+      if timeset.get_type().name().to_string() == "NoneType" {
+        {
+          let mut tester = origen::TESTER.lock().unwrap();
+          tester.clear_timeset()?;
+        }
+        self.issue_callbacks("clear_timeset")?;
+        return self.get_timeset();
+      } else if timeset.get_type().name().to_string() == "Timeset" {
         let gil = Python::acquire_gil();
         let py = gil.python();
-        Ok(slf.to_object(py))
-    }
-
-    #[args(kwargs = "**")]
-    fn clear_dut_dependencies(slf: PyRef<Self>, kwargs: Option<&PyDict>) -> PyResult<PyObject> {
-        let mut ast_name = None;
-        if let Some(args) = kwargs {
-            if let Some(ast) = args.get_item("ast_name") {
-                ast_name = Some(ast.extract::<String>()?);
-            }
-        }
-        origen::tester().clear_dut_dependencies(ast_name)?;
-
-        let gil = Python::acquire_gil();
-        let py = gil.python();
-        Ok(slf.to_object(py))
-    }
-
-    fn reset_external_testers(slf: PyRef<Self>) -> PyResult<PyObject> {
-        origen::tester().reset_external_testers()?;
-
-        let gil = Python::acquire_gil();
-        let py = gil.python();
-        Ok(slf.to_object(py))
-    }
-
-    fn reset_targets(slf: PyRef<Self>) -> PyResult<PyObject> {
-        origen::tester().reset_targets()?;
-
-        let gil = Python::acquire_gil();
-        let py = gil.python();
-        Ok(slf.to_object(py))
-    }
-
-    #[getter]
-    fn get_timeset(&self) -> PyResult<PyObject> {
-        let tester = origen::tester();
-        let dut = origen::dut();
-        let gil = Python::acquire_gil();
-        let py = gil.python();
-        if let Some(t) = tester.get_timeset(&dut) {
-            Ok(Py::new(
-                py,
-                Timeset {
-                    name: t.name.clone(),
-                    model_id: t.model_id,
-                },
-            )
-            .unwrap()
-            .to_object(py))
-        } else {
-            Ok(py.None())
-        }
-    }
-
-    #[setter]
-    fn timeset(&self, timeset: &PyAny) -> PyResult<PyObject> {
-        let (model_id, timeset_name);
-
-        // If the timeset is a string, assume its a timeset name on the DUT.
-        // If not, it should be either None, to clear the timeset,
-        // or a timeset object, in which case we'll look up the name and model ID and go from there.
-        if let Ok(_timeset) = timeset.extract::<String>() {
-            model_id = 0;
-            timeset_name = _timeset;
-        } else {
-            if timeset.get_type().name().to_string() == "NoneType" {
-                {
-                    let mut tester = origen::TESTER.lock().unwrap();
-                    tester.clear_timeset()?;
-                }
-                self.issue_callbacks("clear_timeset")?;
-                return self.get_timeset();
-            } else if timeset.get_type().name().to_string() == "Timeset" {
-                let gil = Python::acquire_gil();
-                let py = gil.python();
-                let obj = timeset.to_object(py);
-                model_id = obj
-                    .getattr(py, "__origen__model_id__")?
-                    .extract::<usize>(py)?;
-                timeset_name = obj.getattr(py, "name")?.extract::<String>(py)?;
-            } else {
-                return type_error!(format!("Could not interpret 'timeset' argument as String or _origen.dut.timesets.Timeset object! (class '{}')", timeset.get_type().name()));
-            }
-        }
-
-        {
-            {
-                let mut tester = origen::TESTER.lock().unwrap();
-                let dut = origen::DUT.lock().unwrap();
-                tester.set_timeset(&dut, model_id, &timeset_name)?;
-            }
-            self.issue_callbacks("set_timeset")?;
-        }
-        self.get_timeset()
-    }
-
-    fn set_timeset(&self, timeset: &PyAny) -> PyResult<PyObject> {
-        self.timeset(timeset)
-    }
-
-    #[getter]
-    fn get_pin_header(&self) -> PyResult<PyObject> {
-        let tester = origen::tester();
-        let dut = origen::dut();
-        let gil = Python::acquire_gil();
-        let py = gil.python();
-
-        if let Some(header) = tester.get_pin_header(&dut) {
-            Ok(Py::new(
-                py,
-                PinHeader {
-                    name: header.name.clone(),
-                    model_id: header.model_id,
-                },
-            )
-            .unwrap()
-            .to_object(py))
-        } else {
-            Ok(py.None())
-        }
-    }
-<<<<<<< HEAD
+        let obj = timeset.to_object(py);
+        model_id = obj.getattr(py, "__origen__model_id__")?.extract::<usize>(py)?;
+        timeset_name = obj.getattr(py, "name")?.extract::<String>(py)?;
+      } else {
+        return type_error!(format!("Could not interpret 'timeset' argument as String or _origen.dut.timesets.Timeset object! (class '{}')", timeset.get_type().name()));
+      }
+    }
+
+    {
+      {
+        let mut tester = origen::TESTER.lock().unwrap();
+        let dut = origen::DUT.lock().unwrap();
+        tester.set_timeset(&dut, model_id, &timeset_name)?;
+      }
+      self.issue_callbacks("set_timeset")?;
+    }
+    self.get_timeset()
+  }
+
+  fn set_timeset(&self, timeset: &PyAny) -> PyResult<PyObject> {
+    self.timeset(timeset)
+  }
+
+  #[getter]
+  fn get_pin_header(&self) -> PyResult<PyObject> {
+    let tester = origen::tester();
+    let dut = origen::dut();
+    let gil = Python::acquire_gil();
+    let py = gil.python();
+
+    if let Some(header) = tester.get_pin_header(&dut) {
+      Ok(Py::new(py, PinHeader {
+        name: header.name.clone(),
+        model_id: header.model_id
+      }).unwrap().to_object(py))
+    } else {
+      Ok(py.None())
+    }
+  }
+
+  #[setter]
+  fn pin_header(&self, pin_header: &PyAny) -> PyResult<PyObject> {
+    let (model_id, pin_header_name);
+
+    if pin_header.get_type().name().to_string() == "NoneType" {
+      {
+        let mut tester = origen::TESTER.lock().unwrap();
+        tester.clear_pin_header()?;
+      }
+      self.issue_callbacks("clear_pin_header")?;
+      return self.get_timeset();
+    } else if pin_header.get_type().name().to_string() == "PinHeader" {
+      let gil = Python::acquire_gil();
+      let py = gil.python();
+      let obj = pin_header.to_object(py);
+      model_id = obj.getattr(py, "__origen__model_id__")?.extract::<usize>(py)?;
+      pin_header_name = obj.getattr(py, "name")?.extract::<String>(py)?;
+    } else {
+      return type_error!(format!("Could not interpret 'pin_header' argument as _origen.dut.Pins.PinHeader object! (class '{}')", pin_header.get_type().name()));
+    }
+
+    {
+      {
+        let mut tester = origen::TESTER.lock().unwrap();
+        let dut = origen::DUT.lock().unwrap();
+        tester.set_pin_header(&dut, model_id, &pin_header_name)?;
+      }
+      self.issue_callbacks("set_pin_header")?;
+    }
+    self.get_pin_header()
+  }
+
+  fn set_pin_header(&self, pin_header: &PyAny) -> PyResult<PyObject> {
+    self.pin_header(pin_header)
+  }
+
+  fn cc(slf: PyRef<Self>, comment: &str) -> PyResult<PyObject> {
+    {
+      let mut tester = origen::tester();
+      tester.cc(&comment)?;
+    }
     slf.issue_callbacks("cc")?;
 
     let gil = Python::acquire_gil();
@@ -202,241 +230,160 @@
     {
       let tester = origen::tester();
       targets = tester.targets().clone();
-=======
-
-    #[setter]
-    fn pin_header(&self, pin_header: &PyAny) -> PyResult<PyObject> {
-        let (model_id, pin_header_name);
-
-        if pin_header.get_type().name().to_string() == "NoneType" {
-            {
-                let mut tester = origen::TESTER.lock().unwrap();
-                tester.clear_pin_header()?;
-            }
-            self.issue_callbacks("clear_pin_header")?;
-            return self.get_timeset();
-        } else if pin_header.get_type().name().to_string() == "PinHeader" {
-            let gil = Python::acquire_gil();
-            let py = gil.python();
-            let obj = pin_header.to_object(py);
-            model_id = obj
-                .getattr(py, "__origen__model_id__")?
-                .extract::<usize>(py)?;
-            pin_header_name = obj.getattr(py, "name")?.extract::<String>(py)?;
+    }
+
+    // issue callbacks in the order which they were targeted
+    for (i, t) in targets.iter().enumerate() {
+      match t {
+        TesterSource::External(g) => {
+          // External testers which the backend can't render itself. Need to render them here.
+          match self.instantiated_testers.get(g) {
+            Some(inst) => {
+              // The tester here is a PyObject - a handle on the class itself.
+              // Instantiate it and call its render method with the AST.
+              let gil = Python::acquire_gil();
+              let py = gil.python();
+              let last_node = TEST.get(0).unwrap().to_pickle();
+              let args = PyTuple::new(py, &[func.to_object(py), last_node.to_object(py)]);
+
+              // The issue callback function is located in origen.generator.tester_api.TesterAPI
+              // Easier to handle the actual calls there and since its all happening in the Python domain, doesn't really matter
+              // whether it happens here or there.
+              inst.call_method1(py, "__origen__issue_callback__", args)?;
+            },
+            None => return Err(PyErr::from(Error::new(&format!("Something's gone wrong and Python tester {} cannot be found!", g)))),
+          }
+        },
+        _ => {
+          let mut tester = origen::tester();
+          tester.issue_callback_at(i)?;
+        }
+      }
+    }
+    Ok(())
+  }
+
+  /// Expecting more arguments/options to eventually be added here.
+  #[args(kwargs="**")]
+  fn cycle(slf: PyRef<Self>, kwargs: Option<&PyDict>) -> PyResult<PyObject> {
+    {
+      let mut tester = origen::tester();
+      let mut repeat = None;
+      if let Some(_kwargs) = kwargs {
+        if let Some(_kwarg) = _kwargs.get_item("repeat") {
+          repeat = Some(_kwarg.extract::<usize>()?);
+        }
+      }
+      tester.cycle(repeat)?;
+    }
+    slf.issue_callbacks("cycle")?;
+
+    let gil = Python::acquire_gil();
+    let py = gil.python();
+    Ok(slf.to_object(py))
+  }
+
+  fn repeat(slf: PyRef<Self>, count: usize) -> PyResult<PyObject> {
+    let gil = Python::acquire_gil();
+    let py = gil.python();
+    let kwargs = PyDict::new(py);
+    kwargs.set_item("repeat", count)?;
+    Self::cycle(slf, Some(&kwargs))
+  }
+
+  fn register_tester(&mut self, g: &PyAny) -> PyResult<()> {
+    let mut tester = origen::tester();
+    let gil = Python::acquire_gil();
+    let py = gil.python();
+
+    let obj = g.to_object(py);
+    let mut n = obj.getattr(py, "__module__")?.extract::<String>(py)?;
+    n.push_str(&format!(".{}", obj.getattr(py, "__qualname__")?.extract::<String>(py)?));
+
+    tester.register_external_tester(&n)?;
+    self.python_testers.insert(n, obj);
+    Ok(())
+  }
+
+  #[args(testers="*")]
+  fn target(&mut self, testers: &PyTuple) -> PyResult<Vec<String>> {
+    if testers.len() > 0 {
+      let mut tester = origen::tester();
+      for g in testers.iter() {
+        // Accept either a string name or the actual class of the tester
+        if let Ok(name) = g.extract::<String>() {
+          tester.target(&name)?;
         } else {
-            return type_error!(format!("Could not interpret 'pin_header' argument as _origen.dut.Pins.PinHeader object! (class '{}')", pin_header.get_type().name()));
-        }
-
-        {
-            {
-                let mut tester = origen::TESTER.lock().unwrap();
-                let dut = origen::DUT.lock().unwrap();
-                tester.set_pin_header(&dut, model_id, &pin_header_name)?;
-            }
-            self.issue_callbacks("set_pin_header")?;
-        }
-        self.get_pin_header()
->>>>>>> 19a94fa9
-    }
-
-    fn set_pin_header(&self, pin_header: &PyAny) -> PyResult<PyObject> {
-        self.pin_header(pin_header)
-    }
-
-    fn cc(slf: PyRef<Self>, comment: &str) -> PyResult<PyObject> {
-        {
-            let mut tester = origen::tester();
-            tester.cc(&comment)?;
-        }
-        slf.issue_callbacks("cc")?;
-
-        let gil = Python::acquire_gil();
-        let py = gil.python();
-        Ok(slf.to_object(py))
-    }
-
-    fn end_pattern(&self) -> PyResult<()> {
-        let tester = origen::tester();
-        Ok(tester.end_pattern()?)
-    }
-
-    fn issue_callbacks(&self, func: &str) -> PyResult<()> {
-        // Get the current targeted testers
-        let targets;
-        {
-            let tester = origen::tester();
-            targets = tester.targets().clone();
-        }
-
-        // issue callbacks in the order which they were targeted
-        for (i, t) in targets.iter().enumerate() {
-            match t {
-                TesterSource::External(g) => {
-                    // External testers which the backend can't render itself. Need to render them here.
-                    match self.instantiated_testers.get(g) {
-                        Some(inst) => {
-                            // The tester here is a PyObject - a handle on the class itself.
-                            // Instantiate it and call its render method with the AST.
-                            let gil = Python::acquire_gil();
-                            let py = gil.python();
-                            let last_node = TEST.get(0).unwrap().to_pickle();
-                            let args =
-                                PyTuple::new(py, &[func.to_object(py), last_node.to_object(py)]);
-
-                            // The issue callback function is located in origen.generator.tester_api.TesterAPI
-                            // Easier to handle the actual calls there and since its all happening in the Python domain, doesn't really matter
-                            // whether it happens here or there.
-                            inst.call_method1(py, "__origen__issue_callback__", args)?;
-                        }
-                        None => {
-                            return Err(PyErr::from(Error::new(&format!(
-                                "Something's gone wrong and Python tester {} cannot be found!",
-                                g
-                            ))))
-                        }
-                    }
-                }
-                _ => {
-                    let mut tester = origen::tester();
-                    tester.issue_callback_at(i)?;
-                }
-            }
-        }
-        Ok(())
-    }
-
-    /// Expecting more arguments/options to eventually be added here.
-    #[args(kwargs = "**")]
-    fn cycle(slf: PyRef<Self>, kwargs: Option<&PyDict>) -> PyResult<PyObject> {
-        {
-            let mut tester = origen::tester();
-            let mut repeat = None;
-            if let Some(_kwargs) = kwargs {
-                if let Some(_kwarg) = _kwargs.get_item("repeat") {
-                    repeat = Some(_kwarg.extract::<usize>()?);
-                }
-            }
-            tester.cycle(repeat)?;
-        }
-        slf.issue_callbacks("cycle")?;
-
-        let gil = Python::acquire_gil();
-        let py = gil.python();
-        Ok(slf.to_object(py))
-    }
-
-    fn repeat(slf: PyRef<Self>, count: usize) -> PyResult<PyObject> {
-        let gil = Python::acquire_gil();
-        let py = gil.python();
-        let kwargs = PyDict::new(py);
-        kwargs.set_item("repeat", count)?;
-        Self::cycle(slf, Some(&kwargs))
-    }
-
-    fn register_tester(&mut self, g: &PyAny) -> PyResult<()> {
-        let mut tester = origen::tester();
-        let gil = Python::acquire_gil();
-        let py = gil.python();
-
-        let obj = g.to_object(py);
-        let mut n = obj.getattr(py, "__module__")?.extract::<String>(py)?;
-        n.push_str(&format!(
-            ".{}",
-            obj.getattr(py, "__qualname__")?.extract::<String>(py)?
-        ));
-
-        tester.register_external_tester(&n)?;
-        self.python_testers.insert(n, obj);
-        Ok(())
-    }
-
-    #[args(testers = "*")]
-    fn target(&mut self, testers: &PyTuple) -> PyResult<Vec<String>> {
-        if testers.len() > 0 {
-            let mut tester = origen::tester();
-            for g in testers.iter() {
-                // Accept either a string name or the actual class of the tester
-                if let Ok(name) = g.extract::<String>() {
-                    tester.target(&name)?;
-                } else {
-                    let gil = Python::acquire_gil();
-                    let py = gil.python();
-
-                    let obj = g.to_object(py);
-                    let mut n = obj.getattr(py, "__module__")?.extract::<String>(py)?;
-                    n.push_str(&format!(
-                        ".{}",
-                        obj.getattr(py, "__qualname__")?.extract::<String>(py)?
-                    ));
-                    let t = tester.target(&n)?;
-                    match t {
-                        TesterSource::External(gen) => {
-                            let klass = self.python_testers.get(gen).unwrap();
-                            let inst = klass.call0(py)?;
-                            self.instantiated_testers.insert(gen.to_string(), inst);
-                        }
-                        _ => {}
-                    }
-                }
-            }
-        }
-        self.targets()
-    }
-
-    #[getter]
-    fn targets(&self) -> PyResult<Vec<String>> {
-        let tester = origen::tester();
-        Ok(tester.targets_as_strs().clone())
-    }
-
-    fn clear_targets(slf: PyRef<Self>) -> PyResult<PyObject> {
-        let mut tester = origen::tester();
-        tester.clear_targets()?;
-
-        let gil = Python::acquire_gil();
-        let py = gil.python();
-        Ok(slf.to_object(py))
-    }
-
-    fn render(&self) -> PyResult<()> {
-        let targets;
-        {
-            let tester = origen::tester();
-            targets = tester.targets().clone();
-        }
-        for (i, t) in targets.iter().enumerate() {
-            match t {
-                TesterSource::External(g) => {
-                    // External testers which the backend can't render itself. Need to render them here.
-                    match self.instantiated_testers.get(g) {
-                        Some(inst) => {
-                            // The tester here is a PyObject - a handle on the class itself.
-                            // Instantiate it and call its render method with the AST.
-                            let gil = Python::acquire_gil();
-                            let py = gil.python();
-                            inst.call_method0(py, "render")?;
-                        }
-                        None => {
-                            return Err(PyErr::from(Error::new(&format!(
-                                "Something's gone wrong and Python tester {} cannot be found!",
-                                g
-                            ))))
-                        }
-                    }
-                }
-                _ => {
-                    let mut tester = origen::tester();
-                    //let dut = origen::DUT.lock().unwrap();
-                    tester.render_target_at(i)?;
-                }
-            }
-        }
-        Ok(())
-    }
-
-    #[getter]
-    fn testers(&self) -> PyResult<Vec<String>> {
-        let tester = origen::tester();
-        Ok(tester.testers())
-    }
+          let gil = Python::acquire_gil();
+          let py = gil.python();
+      
+          let obj = g.to_object(py);
+          let mut n = obj.getattr(py, "__module__")?.extract::<String>(py)?;
+          n.push_str(&format!(".{}", obj.getattr(py, "__qualname__")?.extract::<String>(py)?));
+          let t = tester.target(&n)?;
+          match t {
+            TesterSource::External(gen) => {
+              let klass = self.python_testers.get(gen).unwrap();
+              let inst = klass.call0(py)?;
+              self.instantiated_testers.insert(gen.to_string(), inst);
+            },
+            _ => {}
+          }
+        }
+      }
+    }
+    self.targets()
+  }
+
+  #[getter]
+  fn targets(&self) -> PyResult<Vec<String>> {
+    let tester = origen::tester();
+    Ok(tester.targets_as_strs().clone())
+  }
+
+  fn clear_targets(slf: PyRef<Self>) -> PyResult<PyObject> {
+    let mut tester = origen::tester();
+    tester.clear_targets()?;
+
+    let gil = Python::acquire_gil();
+    let py = gil.python();
+    Ok(slf.to_object(py))
+  }
+
+  fn render(&self) -> PyResult<()> {
+    let targets;
+    {
+      let tester = origen::tester();
+      targets = tester.targets().clone();
+    }
+    for (i, t) in targets.iter().enumerate() {
+      match t {
+        TesterSource::External(g) => {
+          // External testers which the backend can't render itself. Need to render them here.
+          match self.instantiated_testers.get(g) {
+            Some(inst) => {
+              // The tester here is a PyObject - a handle on the class itself.
+              // Instantiate it and call its render method with the AST.
+              let gil = Python::acquire_gil();
+              let py = gil.python();
+              inst.call_method0(py, "render")?;
+            },
+            None => return Err(PyErr::from(Error::new(&format!("Something's gone wrong and Python tester {} cannot be found!", g)))),
+          }
+        },
+        _ => {
+          let mut tester = origen::tester();
+          //let dut = origen::DUT.lock().unwrap();
+          tester.render_target_at(i)?;
+        }
+      }
+    }
+    Ok(())
+  }
+
+  #[getter]
+  fn testers(&self) -> PyResult<Vec<String>> {
+    let tester = origen::tester();
+    Ok(tester.testers())
+  }
 }