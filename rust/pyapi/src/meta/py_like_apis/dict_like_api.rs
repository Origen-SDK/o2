//#![feature(concat_idents)]

use indexmap::map::IndexMap;
use origen::error::Error;
use origen::DUT;
use pyo3::prelude::*;
<<<<<<< HEAD
use indexmap::map::IndexMap;
=======
>>>>>>> 3e3a3bed
// dut: &std::sync::MutexGuard<origen::core::dut::Dut>

// extern crate proc_macro;
// extern crate syn;
// // #[macro_use]
// extern crate quote;

// use proc_macro::TokenStream;

// #[proc_macro_derive(DictLikeAPI, attributes(lookup_code))]
// pub fn derive_dict_like_api(input: TokenStream) -> TokenStream {
//     let n = input.to_string();
//     let ast = syn::parse_derive_input(&n).unwrap();
//     let gen;
//     quote! {
//         impl DictLikeAPI for #name {
//             fn lookup_code() {

//             }
//         }
//     }
//     gen.parse().unwrap()
// }

// struct DictLikeParams {
//     lookup_code: syn::expr;
// }

// impl Parse for DictLikeParams {
//     fn parse(input: ParseStream) -> Result<Self> {
//         let lookup_code = input.parse()?;
//         Ok(DictLikeParams{lookup_code: lookup_code})
//     }
// }

pub trait DictLikeAPI {
<<<<<<< HEAD
  fn model_id(&self) -> usize;
  fn lookup_key(&self) -> &str;
  fn lookup_table(&self, dut: &std::sync::MutexGuard<origen::core::dut::Dut>) -> IndexMap<String, usize>;
  fn new_pyitem(&self, py: Python, name: &str, model_id: usize) -> PyResult<PyObject>;

//   #[proc_macro]
//   fn lookup_code(input: TokenStream) -> TokenStream {

//   };

  fn keys(&self) -> PyResult<Vec<String>> {
    let dut = DUT.lock().unwrap();
    let names = self.lookup_table(&dut); //model.lookup(self.lookup_key())?;
    Ok(names.iter().map(|(k, _)| k.clone()).collect())
  }

  fn values(&self) -> PyResult<Vec<PyObject>> {
    let items;
    {
      let dut = DUT.lock().unwrap();
      items = self.lookup_table(&dut);
    }

    let gil = Python::acquire_gil();
    let py = gil.python();
    let mut v: Vec<PyObject> = Vec::new();
    for (n, _item) in items {
        v.push(self.new_pyitem(py, &n, self.model_id())?);
    }
    Ok(v)
  }

  fn items(&self) -> PyResult<Vec<(String, PyObject)>> {
    let items;
    {
      let dut = DUT.lock().unwrap();
      items = self.lookup_table(&dut);
    }

    let gil = Python::acquire_gil();
    let py = gil.python();
    let mut _items: Vec<(String, PyObject)> = Vec::new();
    for (n, _item) in items.iter() {
        _items.push((
            n.clone(),
            self.new_pyitem(py, &n, self.model_id())?
        ));
    }
    Ok(_items)
  }

  fn get(&self, name: &str) -> PyResult<PyObject> {
    let gil = Python::acquire_gil();
    let py = gil.python();
    {
      let dut = DUT.lock().unwrap();
      let items = self.lookup_table(&dut);
      if items.get(name).is_none() {
        return Ok(py.None());
      }
    }
    Ok(self.new_pyitem(py, name, self.model_id())?)
  }

  // Functions for PyMappingProtocol
  fn __getitem__(&self, name: &str) -> PyResult<PyObject> {
    let gil = Python::acquire_gil();
    let py = gil.python();
    {
      let dut = DUT.lock().unwrap();
      let items = self.lookup_table(&dut);
      if items.get(name).is_none() {
        return Err(pyo3::exceptions::KeyError::py_err(format!(
          "No item found for {}",
          name
        )));
      }
    }
    Ok(self.new_pyitem(py, name, self.model_id())?)
  }

  fn __len__(&self) -> PyResult<usize> {
    let dut = DUT.lock().unwrap();
    let items = self.lookup_table(&dut);
    Ok(items.len())
  }

  fn __iter__(&self) -> PyResult<DictLikeIter> {
    let items;
    {
      let dut = DUT.lock().unwrap();
      items = self.lookup_table(&dut);
    }
    Ok(DictLikeIter {
        keys: items.iter().map(|(s, _)| s.clone()).collect(),
        i: 0,
    })
  }
=======
    fn model_id(&self) -> usize;
    fn lookup_key(&self) -> &str;
    fn lookup_table(
        &self,
        dut: &std::sync::MutexGuard<origen::core::dut::Dut>,
    ) -> IndexMap<String, usize>;
    fn new_pyitem(&self, py: Python, name: &str, model_id: usize) -> Result<PyObject, Error>;

    //   #[proc_macro]
    //   fn lookup_code(input: TokenStream) -> TokenStream {

    //   };

    fn keys(&self) -> PyResult<Vec<String>> {
        let dut = DUT.lock().unwrap();
        let names = self.lookup_table(&dut); //model.lookup(self.lookup_key())?;
        Ok(names.iter().map(|(k, _)| k.clone()).collect())
    }

    fn values(&self) -> PyResult<Vec<PyObject>> {
        let dut = DUT.lock().unwrap();
        let items = self.lookup_table(&dut);

        let gil = Python::acquire_gil();
        let py = gil.python();
        let mut v: Vec<PyObject> = Vec::new();
        for (n, _item) in items {
            v.push(self.new_pyitem(py, &n, self.model_id())?);
        }
        Ok(v)
    }

    fn items(&self) -> PyResult<Vec<(String, PyObject)>> {
        let dut = DUT.lock().unwrap();
        let items = self.lookup_table(&dut);

        let gil = Python::acquire_gil();
        let py = gil.python();
        let mut _items: Vec<(String, PyObject)> = Vec::new();
        for (n, _item) in items.iter() {
            _items.push((n.clone(), self.new_pyitem(py, &n, self.model_id())?));
        }
        Ok(_items)
    }

    fn get(&self, name: &str) -> PyResult<PyObject> {
        let dut = DUT.lock().unwrap();
        let items = self.lookup_table(&dut);
        let item = items.get(name);

        let gil = Python::acquire_gil();
        let py = gil.python();
        match item {
            Some(_item) => Ok(self.new_pyitem(py, name, self.model_id())?),
            None => Ok(py.None()),
        }
    }

    // Functions for PyMappingProtocol
    fn __getitem__(&self, name: &str) -> PyResult<PyObject> {
        let dut = DUT.lock().unwrap();
        let items = self.lookup_table(&dut);
        let item = items.get(name);

        let gil = Python::acquire_gil();
        let py = gil.python();
        match item {
            Some(_item) => Ok(self.new_pyitem(py, name, self.model_id())?),
            None => Err(pyo3::exceptions::KeyError::py_err(format!(
                "No pin or pin alias found for {}",
                name
            ))),
        }
    }

    fn __len__(&self) -> PyResult<usize> {
        let dut = DUT.lock().unwrap();
        let items = self.lookup_table(&dut);
        Ok(items.len())
    }

    fn __iter__(&self) -> PyResult<DictLikeIter> {
        let dut = DUT.lock().unwrap();
        let items = self.lookup_table(&dut);
        Ok(DictLikeIter {
            keys: items.iter().map(|(s, _)| s.clone()).collect(),
            i: 0,
        })
    }
>>>>>>> 3e3a3bed
}

#[pyclass]
pub struct DictLikeIter {
    keys: Vec<String>,
    i: usize,
}

#[pyproto]
impl pyo3::class::iter::PyIterProtocol for DictLikeIter {
    fn __iter__(slf: PyRefMut<Self>) -> PyResult<PyObject> {
        let gil = Python::acquire_gil();
        let py = gil.python();
        Ok(slf.to_object(py))
    }

    /// The Iterator will be created with an index starting at 0 and the pin names at the time of its creation.
    /// For each call to 'next', we'll create a pin object with the next value in the list, or None, if no more keys are available.
    /// Note: this means that the iterator can become stale if the PinContainer is changed. This can happen if the iterator is stored from Python code
    ///  directly. E.g.: i = dut.pins.__iter__() => iterator with the pin names at the time of creation,
    /// Todo: Fix the above using iterators. My Rust skills aren't there yet though... - Coreyeng
    fn __next__(mut slf: PyRefMut<Self>) -> PyResult<Option<String>> {
        if slf.i >= slf.keys.len() {
            return Ok(None);
        }
        let name = slf.keys[slf.i].clone();
        slf.i += 1;
        Ok(Some(name))
    }
}<|MERGE_RESOLUTION|>--- conflicted
+++ resolved
@@ -1,13 +1,8 @@
 //#![feature(concat_idents)]
 
 use indexmap::map::IndexMap;
-use origen::error::Error;
 use origen::DUT;
 use pyo3::prelude::*;
-<<<<<<< HEAD
-use indexmap::map::IndexMap;
-=======
->>>>>>> 3e3a3bed
 // dut: &std::sync::MutexGuard<origen::core::dut::Dut>
 
 // extern crate proc_macro;
@@ -44,7 +39,6 @@
 // }
 
 pub trait DictLikeAPI {
-<<<<<<< HEAD
   fn model_id(&self) -> usize;
   fn lookup_key(&self) -> &str;
   fn lookup_table(&self, dut: &std::sync::MutexGuard<origen::core::dut::Dut>) -> IndexMap<String, usize>;
@@ -143,97 +137,6 @@
         i: 0,
     })
   }
-=======
-    fn model_id(&self) -> usize;
-    fn lookup_key(&self) -> &str;
-    fn lookup_table(
-        &self,
-        dut: &std::sync::MutexGuard<origen::core::dut::Dut>,
-    ) -> IndexMap<String, usize>;
-    fn new_pyitem(&self, py: Python, name: &str, model_id: usize) -> Result<PyObject, Error>;
-
-    //   #[proc_macro]
-    //   fn lookup_code(input: TokenStream) -> TokenStream {
-
-    //   };
-
-    fn keys(&self) -> PyResult<Vec<String>> {
-        let dut = DUT.lock().unwrap();
-        let names = self.lookup_table(&dut); //model.lookup(self.lookup_key())?;
-        Ok(names.iter().map(|(k, _)| k.clone()).collect())
-    }
-
-    fn values(&self) -> PyResult<Vec<PyObject>> {
-        let dut = DUT.lock().unwrap();
-        let items = self.lookup_table(&dut);
-
-        let gil = Python::acquire_gil();
-        let py = gil.python();
-        let mut v: Vec<PyObject> = Vec::new();
-        for (n, _item) in items {
-            v.push(self.new_pyitem(py, &n, self.model_id())?);
-        }
-        Ok(v)
-    }
-
-    fn items(&self) -> PyResult<Vec<(String, PyObject)>> {
-        let dut = DUT.lock().unwrap();
-        let items = self.lookup_table(&dut);
-
-        let gil = Python::acquire_gil();
-        let py = gil.python();
-        let mut _items: Vec<(String, PyObject)> = Vec::new();
-        for (n, _item) in items.iter() {
-            _items.push((n.clone(), self.new_pyitem(py, &n, self.model_id())?));
-        }
-        Ok(_items)
-    }
-
-    fn get(&self, name: &str) -> PyResult<PyObject> {
-        let dut = DUT.lock().unwrap();
-        let items = self.lookup_table(&dut);
-        let item = items.get(name);
-
-        let gil = Python::acquire_gil();
-        let py = gil.python();
-        match item {
-            Some(_item) => Ok(self.new_pyitem(py, name, self.model_id())?),
-            None => Ok(py.None()),
-        }
-    }
-
-    // Functions for PyMappingProtocol
-    fn __getitem__(&self, name: &str) -> PyResult<PyObject> {
-        let dut = DUT.lock().unwrap();
-        let items = self.lookup_table(&dut);
-        let item = items.get(name);
-
-        let gil = Python::acquire_gil();
-        let py = gil.python();
-        match item {
-            Some(_item) => Ok(self.new_pyitem(py, name, self.model_id())?),
-            None => Err(pyo3::exceptions::KeyError::py_err(format!(
-                "No pin or pin alias found for {}",
-                name
-            ))),
-        }
-    }
-
-    fn __len__(&self) -> PyResult<usize> {
-        let dut = DUT.lock().unwrap();
-        let items = self.lookup_table(&dut);
-        Ok(items.len())
-    }
-
-    fn __iter__(&self) -> PyResult<DictLikeIter> {
-        let dut = DUT.lock().unwrap();
-        let items = self.lookup_table(&dut);
-        Ok(DictLikeIter {
-            keys: items.iter().map(|(s, _)| s.clone()).collect(),
-            i: 0,
-        })
-    }
->>>>>>> 3e3a3bed
 }
 
 #[pyclass]
