use pyo3::prelude::*;
//use pyo3::wrap_pyfunction;
<<<<<<< HEAD
use origen::core::dut::DUT;
use pyo3::exceptions;
use pyo3::types::{PyDict, PyList};
=======
use crate::register::BitCollection;
use origen::DUT;
>>>>>>> c4662b5f

/// Implements the module _origen.dut in Python which exposes all
/// DUT-related APIs
#[pymodule]
pub fn dut(_py: Python, m: &PyModule) -> PyResult<()> {
    m.add_class::<PyDUT>()?;

    Ok(())
}

#[pyclass]
#[derive(Debug)]
pub struct PyDUT {}

#[pymethods]
impl PyDUT {
    #[new]
    /// Instantiating a new instance of PyDUT means re-loading the target
    fn new(obj: &PyRawObject, id: &str) {
        DUT.lock().unwrap().change(id);
        obj.init({ PyDUT {} });
    }

    /// Creates a new model at the given path
    fn create_sub_block(&self, path: &str, id: &str) -> PyResult<()> {
        Ok(DUT.lock().unwrap().create_sub_block(path, id)?)
    }

    fn create_reg(
        &self,
        path: &str,
        memory_map: Option<&str>,
        address_block: Option<&str>,
        id: &str,
        offset: u32,
        size: Option<u32>,
    ) -> PyResult<()> {
        let mut dut = DUT.lock().unwrap();
        Ok(dut
            .get_mut_model(path)?
            .create_reg(memory_map, address_block, id, offset, size)?)
    }

    fn number_of_regs(&self, path: &str) -> PyResult<usize> {
        let dut = DUT.lock().unwrap();
        let model = dut.get_model(path)?;
        Ok(model.number_of_regs())
    }

<<<<<<< HEAD
    fn add_pin(&mut self, path: &str, name: &str) -> PyResult<()> {
        let model = match self.dut.get_mut_model(path) {
            Ok(m) => m,
            Err(e) => return Err(exceptions::OSError::py_err(e.msg)),
        };

        model.pin_container.add_pin(name);
        Ok(())
    }

    // fn unique_pins(&self, path: &str) -> PyResult<PyObject> {
    //     let gil = Python::acquire_gil();
    //     let py = gil.python();
    //     let mut v: Vec<String> = Vec::new();

    //     let model = match self.dut.get_model(path) {
    //         Ok(m) => m,
    //         Err(e) => return Err(exceptions::OSError::py_err(e.msg)),
    //     };
    //     for (n, _p) in &model.pin_container.pins {
    //         v.push(n.clone());
    //     }
    //     let l = PyList::new(py, &v);
    //     Ok(l.into())
    // }
=======
    fn get_reg(
        &self,
        path: &str,
        memory_map: Option<&str>,
        address_block: Option<&str>,
        id: &str,
    ) -> PyResult<BitCollection> {
        let dut = DUT.lock().unwrap();
        let model = dut.get_model(path)?;
        let reg = model.get_reg(memory_map, address_block, id)?;

        Ok(BitCollection::from_reg(
            path,
            memory_map,
            address_block,
            reg,
        ))
    }
>>>>>>> c4662b5f
}<|MERGE_RESOLUTION|>--- conflicted
+++ resolved
@@ -1,13 +1,10 @@
 use pyo3::prelude::*;
 //use pyo3::wrap_pyfunction;
-<<<<<<< HEAD
 use origen::core::dut::DUT;
 use pyo3::exceptions;
 use pyo3::types::{PyDict, PyList};
-=======
 use crate::register::BitCollection;
 use origen::DUT;
->>>>>>> c4662b5f
 
 /// Implements the module _origen.dut in Python which exposes all
 /// DUT-related APIs
@@ -51,13 +48,31 @@
             .create_reg(memory_map, address_block, id, offset, size)?)
     }
 
+    fn get_reg(
+        &self,
+        path: &str,
+        memory_map: Option<&str>,
+        address_block: Option<&str>,
+        id: &str,
+    ) -> PyResult<BitCollection> {
+        let dut = DUT.lock().unwrap();
+        let model = dut.get_model(path)?;
+        let reg = model.get_reg(memory_map, address_block, id)?;
+
+        Ok(BitCollection::from_reg(
+            path,
+            memory_map,
+            address_block,
+            reg,
+        ))
+    }
+
     fn number_of_regs(&self, path: &str) -> PyResult<usize> {
         let dut = DUT.lock().unwrap();
         let model = dut.get_model(path)?;
         Ok(model.number_of_regs())
     }
 
-<<<<<<< HEAD
     fn add_pin(&mut self, path: &str, name: &str) -> PyResult<()> {
         let model = match self.dut.get_mut_model(path) {
             Ok(m) => m,
@@ -83,24 +98,4 @@
     //     let l = PyList::new(py, &v);
     //     Ok(l.into())
     // }
-=======
-    fn get_reg(
-        &self,
-        path: &str,
-        memory_map: Option<&str>,
-        address_block: Option<&str>,
-        id: &str,
-    ) -> PyResult<BitCollection> {
-        let dut = DUT.lock().unwrap();
-        let model = dut.get_model(path)?;
-        let reg = model.get_reg(memory_map, address_block, id)?;
-
-        Ok(BitCollection::from_reg(
-            path,
-            memory_map,
-            address_block,
-            reg,
-        ))
-    }
->>>>>>> c4662b5f
 }