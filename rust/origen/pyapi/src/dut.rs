use pyo3::prelude::*;
<<<<<<< HEAD
use crate::register::BitCollection;
=======
//use pyo3::wrap_pyfunction;
>>>>>>> b36aa623
use origen::DUT;
use pyo3::{wrap_pymodule};
use crate::pins::PyInit_pins;

/// Implements the module _origen.dut in Python which exposes all
/// DUT-related APIs
#[pymodule]
pub fn dut(_py: Python, m: &PyModule) -> PyResult<()> {
    m.add_class::<PyDUT>()?;
    m.add_wrapped(wrap_pymodule!(pins))?;

    Ok(())
}

#[pyclass]
#[derive(Debug)]
pub struct PyDUT {}

#[pymethods]
impl PyDUT {
    #[new]
    /// Instantiating a new instance of PyDUT means re-loading the target
    fn new(obj: &PyRawObject, id: &str) {
        DUT.lock().unwrap().change(id);
        obj.init({ PyDUT {} });
    }

    /// Creates a new model at the given path
    fn create_sub_block(&self, path: &str, id: &str) -> PyResult<()> {
        Ok(DUT.lock().unwrap().create_sub_block(path, id)?)
    }

    fn create_reg(
        &self,
        path: &str,
        memory_map: Option<&str>,
        address_block: Option<&str>,
        id: &str,
        offset: u32,
        size: Option<u32>,
    ) -> PyResult<()> {
        let mut dut = DUT.lock().unwrap();
        Ok(dut
            .get_mut_model(path)?
            .create_reg(memory_map, address_block, id, offset, size)?)
    }
<<<<<<< HEAD

    fn get_reg(
        &self,
        path: &str,
        memory_map: Option<&str>,
        address_block: Option<&str>,
        id: &str,
    ) -> PyResult<BitCollection> {
        let dut = DUT.lock().unwrap();
        let model = dut.get_model(path)?;
        let reg = model.get_reg(memory_map, address_block, id)?;

        Ok(BitCollection::from_reg(
            path,
            memory_map,
            address_block,
            reg,
        ))
    }

    fn number_of_regs(&self, path: &str) -> PyResult<usize> {
        let dut = DUT.lock().unwrap();
        let model = dut.get_model(path)?;
        Ok(model.number_of_regs())
    }
=======
>>>>>>> b36aa623
}<|MERGE_RESOLUTION|>--- conflicted
+++ resolved
@@ -1,9 +1,5 @@
 use pyo3::prelude::*;
-<<<<<<< HEAD
 use crate::register::BitCollection;
-=======
-//use pyo3::wrap_pyfunction;
->>>>>>> b36aa623
 use origen::DUT;
 use pyo3::{wrap_pymodule};
 use crate::pins::PyInit_pins;
@@ -50,32 +46,4 @@
             .get_mut_model(path)?
             .create_reg(memory_map, address_block, id, offset, size)?)
     }
-<<<<<<< HEAD
-
-    fn get_reg(
-        &self,
-        path: &str,
-        memory_map: Option<&str>,
-        address_block: Option<&str>,
-        id: &str,
-    ) -> PyResult<BitCollection> {
-        let dut = DUT.lock().unwrap();
-        let model = dut.get_model(path)?;
-        let reg = model.get_reg(memory_map, address_block, id)?;
-
-        Ok(BitCollection::from_reg(
-            path,
-            memory_map,
-            address_block,
-            reg,
-        ))
-    }
-
-    fn number_of_regs(&self, path: &str) -> PyResult<usize> {
-        let dut = DUT.lock().unwrap();
-        let model = dut.get_model(path)?;
-        Ok(model.number_of_regs())
-    }
-=======
->>>>>>> b36aa623
 }