use crate::pins::PyInit_pins;
use crate::registers::PyInit_registers;
use pyo3::prelude::*;
use pyo3::wrap_pymodule;
#[allow(unused_imports)]
use pyo3::types::{PyAny, PyBytes, PyDict, PyIterator, PyList, PySlice, PyTuple};
use origen::error::Error;

/// Implements the module _origen.dut in Python which exposes all
/// DUT-related APIs
#[pymodule]
pub fn dut(_py: Python, m: &PyModule) -> PyResult<()> {
    m.add_class::<PyDUT>()?;
    m.add_wrapped(wrap_pymodule!(pins))?;
    m.add_wrapped(wrap_pymodule!(registers))?;
    Ok(())
}

#[pyclass]
#[derive(Debug)]
pub struct PyDUT {
    metadata: Vec<PyObject>,
}

#[pymethods]
impl PyDUT {
    #[new]
    /// Instantiating a new instance of PyDUT means re-loading the target
    fn new(obj: &PyRawObject, name: &str) {
<<<<<<< HEAD
        origen::dut().change(name);
        obj.init({ PyDUT {} });
=======
        DUT.lock().unwrap().change(name);
        obj.init({ PyDUT { metadata: vec!() } });
>>>>>>> 6026c401
    }

    /// Creates a new model at the given path
    fn create_model(&self, parent_id: Option<usize>, name: &str) -> PyResult<usize> {
        Ok(origen::dut().create_model(parent_id, name)?)
    }

    fn model_console_display(&self, model_id: usize) -> PyResult<String> {
        let dut = origen::dut();
        let model = dut.get_model(model_id)?;
        Ok(model.console_display(&dut)?)
    }

    pub fn push_metadata(&mut self, item: &PyAny) -> usize {
        let gil = Python::acquire_gil();
        let py = gil.python();
        
        self.metadata.push(item.to_object(py));
        self.metadata.len() - 1
    }

    pub fn override_metadata_at(&mut self, idx: usize, item: &PyAny) -> PyResult<()> {
        let gil = Python::acquire_gil();
        let py = gil.python();
        if self.metadata.len() > idx {
            self.metadata[idx] = item.to_object(py);
            Ok(())
        } else {
            Err(PyErr::from(Error::new(&format!("Overriding metadata at {} exceeds the size of the current metadata vector!", idx))))
        }
    }

    pub fn get_metadata(&self, idx: usize) -> PyResult<&PyObject> {
        Ok(&self.metadata[idx])
    }
}

impl PyDUT {

}<|MERGE_RESOLUTION|>--- conflicted
+++ resolved
@@ -27,13 +27,8 @@
     #[new]
     /// Instantiating a new instance of PyDUT means re-loading the target
     fn new(obj: &PyRawObject, name: &str) {
-<<<<<<< HEAD
         origen::dut().change(name);
-        obj.init({ PyDUT {} });
-=======
-        DUT.lock().unwrap().change(name);
         obj.init({ PyDUT { metadata: vec!() } });
->>>>>>> 6026c401
     }
 
     /// Creates a new model at the given path
