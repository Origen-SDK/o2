--- conflicted
+++ resolved
@@ -25,17 +25,13 @@
 time = "0.1.42"
 indexmap = "1.3.0"
 eval = "0.4.3"
-<<<<<<< HEAD
-num-bigint = "0.2"
 cargo-expand = "0.4.17"
-=======
 num-traits = "0.2.0"
 serde-pickle = "0.6"
 pest = "2.1"
 pest_derive = "2.1"
 enum-utils = "0.1.2"
 shellexpand = "1.1.1"
->>>>>>> 93f567bb
 
 # Per this SO thread: https://stackoverflow.com/questions/37296351/trait-for-numeric-functionality-in-rust
 # the num crate includes some useful traits to accept float-like and integer-like things without having to manually enumerate them all.
