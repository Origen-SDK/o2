[package]
name = "origen"
version = "2.0.0-pre0"
authors = ["Stephen McGinty <stephen.f.mcginty@gmail.com>"]
license = "MIT"
edition = "2018"
#exclude = []
build = "build.rs"

[workspace]
members = ["cli"]

[lib]

[dependencies]
lazy_static = "1.4.0"
walkdir = "2"
pathdiff = "0.1"
regex = "1"
semver = "0.9.0"
termcolor = "1"
config = "0.9"
serde = {version = "1.0", features = ["derive"]}
path-clean = "0.1.0"
time = "0.1.42"
pyo3 = "^0.8"
<<<<<<< HEAD
indexmap = "1.3"
num-bigint = "0.2"
=======
indexmap = "1.3.0"
eval = "0.4.3"

# Per this SO thread: https://stackoverflow.com/questions/37296351/trait-for-numeric-functionality-in-rust
# the num crate includes some useful traits to accept float-like and integer-like things without having to manually enumerate them all.
num = "0.2.0"
>>>>>>> 4219b33b

[build-dependencies]
built = "0.3"<|MERGE_RESOLUTION|>--- conflicted
+++ resolved
@@ -24,17 +24,13 @@
 path-clean = "0.1.0"
 time = "0.1.42"
 pyo3 = "^0.8"
-<<<<<<< HEAD
-indexmap = "1.3"
-num-bigint = "0.2"
-=======
 indexmap = "1.3.0"
 eval = "0.4.3"
+num-bigint = "0.2"
 
 # Per this SO thread: https://stackoverflow.com/questions/37296351/trait-for-numeric-functionality-in-rust
 # the num crate includes some useful traits to accept float-like and integer-like things without having to manually enumerate them all.
 num = "0.2.0"
->>>>>>> 4219b33b
 
 [build-dependencies]
 built = "0.3"