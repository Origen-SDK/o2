[package]
name = "origen"
version = "2.0.0-pre0"
authors = ["Stephen McGinty <stephen.f.mcginty@gmail.com>"]
license = "MIT"
edition = "2018"
#exclude = []
build = "build.rs"

[workspace]
members = ["cli", "meta"]

[lib]

[dependencies]
lazy_static = "1.4.0"
walkdir = "2"
pathdiff = "0.1"
regex = "1"
semver = "0.9.0"
termcolor = "1"
config = "0.9"
serde = {version = "1.0", features = ["derive"]}
path-clean = "0.1.0"
time = "0.1.42"
indexmap = "1.3.0"
eval = "0.4.3"
num-traits = "0.2.0"
serde-pickle = "0.6"
pest = "2.1"
pest_derive = "2.1"
enum-utils = "0.1.2"
shellexpand = "1.1.1"
<<<<<<< HEAD
# Need to be careful with this version, couldn't build on RHEL6 with versions greater
# than this. Can probably drop this constraint once NXP transitions to RHEL7.
git2 = "0.8"
rpassword = "4.0"
num-bigint = {version = "0.2", features = ["serde"]}
# Enabling this feature stops the CLI from depending on libpython. PYO3 is only included
# in origen to enable conversion of an Origen error to a PyErr.
pyo3 = {version = "0.8.2", features = ["extension-module"]}
=======
chrono = "0.4.11"
whoami = "0.8.1"

>>>>>>> 4c63e866
# Per this SO thread: https://stackoverflow.com/questions/37296351/trait-for-numeric-functionality-in-rust
# the num crate includes some useful traits to accept float-like and integer-like things without having to manually enumerate them all.
num = "0.2.0"
meta = { path = "./meta" }
whoami = "0.8"
keyring = {version = "0.8", optional = true}
dirs = "2.0"

[build-dependencies]
built = "0.4"

# Additional items required to build a full self-contained origen CLI binary for Linux
[target.x86_64-unknown-linux-musl.dependencies]
openssl = { version = "0.10", features = ["vendored"] }

[features]
default = []
password-cache = ["keyring"]<|MERGE_RESOLUTION|>--- conflicted
+++ resolved
@@ -31,7 +31,6 @@
 pest_derive = "2.1"
 enum-utils = "0.1.2"
 shellexpand = "1.1.1"
-<<<<<<< HEAD
 # Need to be careful with this version, couldn't build on RHEL6 with versions greater
 # than this. Can probably drop this constraint once NXP transitions to RHEL7.
 git2 = "0.8"
@@ -40,11 +39,7 @@
 # Enabling this feature stops the CLI from depending on libpython. PYO3 is only included
 # in origen to enable conversion of an Origen error to a PyErr.
 pyo3 = {version = "0.8.2", features = ["extension-module"]}
-=======
 chrono = "0.4.11"
-whoami = "0.8.1"
-
->>>>>>> 4c63e866
 # Per this SO thread: https://stackoverflow.com/questions/37296351/trait-for-numeric-functionality-in-rust
 # the num crate includes some useful traits to accept float-like and integer-like things without having to manually enumerate them all.
 num = "0.2.0"
