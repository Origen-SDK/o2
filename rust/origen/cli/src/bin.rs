#[macro_use]
extern crate lazy_static;
#[macro_use]
extern crate serde;
#[macro_use]
extern crate origen;

mod app_commands;
mod commands;
mod python;

use app_commands::AppCommands;
use clap::{App, AppSettings, Arg, SubCommand};
use indexmap::map::IndexMap;
use origen::{LOGGER, STATUS};
use std::path::Path;

#[derive(Clone)]
pub struct CommandHelp {
    name: String,
    help: String,
    shortcut: Option<String>,
}

impl CommandHelp {
    fn render(&self, width: usize) -> String {
        let mut msg = "".to_string();
        msg += &format!("{:width$} {}", self.name, self.help, width = width + 3);
        if let Some(a) = &self.shortcut {
            msg += &format!(" [aliases: {}]", a);
        }
        msg += "\n";
        msg
    }
}

// This is the entry point for the Origen CLI tool
fn main() {
    // Set the verbosity immediately, this is to allow log statements to work in really
    // low level stuff, e.g. when building the STATUS
    let re = regex::Regex::new(r"-([vV]+)").unwrap();
    let mut verbosity: u8 = 0;
    for arg in std::env::args() {
        if let Some(captures) = re.captures(&arg) {
            let x = captures.get(1).unwrap().as_str();
            verbosity = x.chars().count() as u8;
        }
    }
    origen::initialize(Some(verbosity));

    let version = match STATUS.is_app_present {
        true => format!("Origen CLI: {}", STATUS.origen_version.to_string()),
        false => format!("Origen: {}", STATUS.origen_version.to_string()),
    };

    let mut app = App::new("")
        .setting(AppSettings::ArgRequiredElseHelp)
        .before_help("Origen, The Semiconductor Developer's Kit")
        .after_help("See 'origen <command> -h' for more information on a specific command.")
        .version(&*version)
        .arg(
            Arg::with_name("verbose")
                .short("v")
                .multiple(true)
                .global(true)
                .help("Terminal verbosity level e.g. -v, -vv, -vvv"),
        );

    // The main help message is going to be automatically generated to allow us to handle and clearly
    // separate commands added by the app and plugins.
    // When a command is added below it must also be added to these vectors.
    let mut origen_commands: Vec<CommandHelp> = vec![];
    let mut app_commands: Vec<CommandHelp> = vec![];

    /************************************************************************************/
    /******************** Global only commands ******************************************/
    /************************************************************************************/
    if !STATUS.is_app_present {
        let proj_help = "Manage multi-repository project areas and workspaces";
        origen_commands.push(CommandHelp {
            name: "proj".to_string(),
            help: proj_help.to_string(),
            shortcut: None,
        });

        app = app
            //************************************************************************************/
            .subcommand(
                SubCommand::with_name("proj")
                    .display_order(1)
                    .about(proj_help)
                    .setting(AppSettings::ArgRequiredElseHelp)
                    .subcommand(SubCommand::with_name("init")
                        .display_order(5)
                        .about("Initialize a new project directory (create an initial project BOM)")
                        .arg(Arg::with_name("dir")
                            .takes_value(true)
                            .help("The path to the project directory to initialize (PWD will be used by default if not given)")
                            .value_name("DIR")
                        )
                    )
                    .subcommand(SubCommand::with_name("packages")
                        .display_order(7)
                        .about("Displays the IDs of all packages and package groups defined by the BOM")
                    )
                    .subcommand(SubCommand::with_name("create")
                        .display_order(10)
                        .about("Create a new project workspace from the project BOM")
                        .arg(Arg::with_name("path")
                            .help("The path to the new workspace directory")
                            .takes_value(true)
                            .value_name("PATH")
                            .required(true)
                        )
                    )
                    .subcommand(SubCommand::with_name("update")
                        .display_order(15)
                        .about("Update an existing project workspace per its current BOM")
                        .arg(Arg::with_name("force")
                            .short("f")
                            .long("force")
                            .required(false)
                            .takes_value(false)
                            .help("Force the update and potentially lose any local modifications")
                        )
                        .arg(Arg::with_name("links")
                            .short("l")
                            .long("links")
                            .required(false)
                            .takes_value(false)
                            .help("Update the workspace links")
                        )
                        .arg(Arg::with_name("packages")
                            .value_name("PACKAGES")
                            .takes_value(true)
                            .multiple(true)
                            .help("Packages and/or groups to be updated, run 'origen proj packages' to see a list of possible package IDs")
                            .required_unless("links")
                            .required(true)
                        )
                    )
                    .subcommand(SubCommand::with_name("mods")
                        .display_order(20)
                        .about("Display a list of modified files within the given package(s)")
                        .arg(Arg::with_name("packages")
                            .help("Package(s) to look for modifications in, use 'all' to see the modification to all packages")
                            .multiple(true)
                            .value_name("PACKAGES")
                            .required(true)
                        )
                    )
                    .subcommand(SubCommand::with_name("clean")
                        .display_order(20)
                        .about("Revert all local modifications within the given package(s)")
                        .arg(Arg::with_name("packages")
                            .help("Package(s) to revert local modifications in, use 'all' to clean all packages")
                            .multiple(true)
                            .value_name("PACKAGES")
                            .required(true)
                        )
                    )
                    .subcommand(SubCommand::with_name("tag")
                        .display_order(20)
                        .about("Apply the given tag to the current view of the given package(s)")
                        .arg(Arg::with_name("name")
                            .help("Name of the tag to be applied")
                            .takes_value(true)
                            .value_name("NAME")
                            .required(true)
                        )
                        .arg(Arg::with_name("packages")
                            .help("Package(s) to be tagged, use 'all' to tag all packages")
                            .multiple(true)
                            .takes_value(true)
                            .value_name("PACKAGES")
                            .required(true)
                        )
                        .arg(Arg::with_name("force")
                            .short("f")
                            .long("force")
                            .required(false)
                            .takes_value(false)
                            .help("Force the application of the tag even if there are local modifications")
                        )
                        .arg(Arg::with_name("message")
                            .short("m")
                            .long("message")
                            .required(false)
                            .takes_value(true)
                            .help("A message to be applied with the tag")
                        )
                    )
                    .subcommand(SubCommand::with_name("bom")
                        .display_order(25)
                        .about("View the active BOM in the current or given directory")
                        .arg(Arg::with_name("dir")
                            .takes_value(true)
                            .help("The path to a directory (PWD will be used by default if not given)")
                            .value_name("DIR")
                        )
                    )
            );
    }

    /************************************************************************************/
    /******************** Global and app commands ***************************************/
    /************************************************************************************/

    /************************************************************************************/
    /******************** Origen dev commands *******************************************/
    /************************************************************************************/
    if STATUS.is_origen_present || STATUS.is_app_present {
        let fmt_help = match STATUS.is_origen_present {
            true => "Nicely format all Rust and Python files",
            false => "Nicely format all of your application's Python files",
        };

        origen_commands.push(CommandHelp {
            name: "fmt".to_string(),
            help: fmt_help.to_string(),
            shortcut: None,
        });

        app = app
            //************************************************************************************/
            .subcommand(SubCommand::with_name("fmt").about(fmt_help));
    }

    /************************************************************************************/
    /******************** In application commands ***************************************/
    /************************************************************************************/
    if STATUS.is_app_present {
        /************************************************************************************/
        let i_help = "Start an Origen console to interact with the DUT";
        origen_commands.push(CommandHelp {
            name: "interactive".to_string(),
            help: i_help.to_string(),
            shortcut: Some("i".to_string()),
        });
        app = app.subcommand(
            SubCommand::with_name("interactive")
                .about(i_help)
                .visible_alias("i")
                .arg(
                    Arg::with_name("target")
                        .short("t")
                        .long("target")
                        .help("Override the default target currently set by the workspace")
                        .takes_value(true)
                        .use_delimiter(true)
                        .multiple(true)
                        .number_of_values(1)
                        .value_name("TARGET"),
                )
                .arg(
                    Arg::with_name("mode")
                        .short("m")
                        .long("mode")
                        .help("Override the default execution mode currently set by the workspace")
                        .takes_value(true)
                        .value_name("MODE"),
                ),
        );

        /************************************************************************************/
        let g_help = "Generate patterns or test programs";
        origen_commands.push(CommandHelp {
            name: "generate".to_string(),
            help: g_help.to_string(),
            shortcut: Some("g".to_string()),
        });
        app = app.subcommand(
            SubCommand::with_name("generate")
                .about(g_help)
                .visible_alias("g")
                .arg(
                    Arg::with_name("files")
                        .help("The name of the file(s) to be generated")
                        .takes_value(true)
                        .value_name("FILES")
                        .multiple(true)
                        .required(true),
                )
                .arg(
                    Arg::with_name("target")
                        .short("t")
                        .long("target")
                        .help("Override the default target currently set by the workspace")
                        .takes_value(true)
                        .use_delimiter(true)
                        .multiple(true)
                        .number_of_values(1)
                        .value_name("TARGET"),
                )
                .arg(
                    Arg::with_name("mode")
                        .short("m")
                        .long("mode")
                        .help("Override the default execution mode currently set by the workspace")
                        .takes_value(true)
                        .value_name("MODE"),
                )
                .arg(
                    Arg::with_name("output_dir")
                        .short("o")
                        .long("output-dir")
                        .help("Override the default output directory (<APP ROOT>/output)")
                        .takes_value(true)
                        .value_name("OUTPUT_DIR"),
                )
                .arg(
                    Arg::with_name("reference_dir")
                        .short("r")
                        .long("reference-dir")
                        .help("Override the default reference directory (<APP ROOT>/.ref)")
                        .takes_value(true)
                        .value_name("REFERENCE_DIR"),
                ),
        );

        /************************************************************************************/
        let c_help = "Compile templates";
        origen_commands.push(CommandHelp {
            name: "compile".to_string(),
            help: c_help.to_string(),
            shortcut: Some("c".to_string()),
        });
        app = app.subcommand(
            SubCommand::with_name("compile")
                .about(c_help)
                .visible_alias("c")
                .arg(
                    Arg::with_name("files")
                        .help("The name of the file(s) to be generated")
                        .takes_value(true)
                        .value_name("FILES")
                        .multiple(true)
                        .required(true),
                )
                .arg(
                    Arg::with_name("target")
                        .short("t")
                        .long("target")
                        .help("Override the default target currently set by the workspace")
                        .takes_value(true)
                        .use_delimiter(true)
                        .multiple(true)
                        .number_of_values(1)
                        .value_name("TARGET"),
                )
                .arg(
                    Arg::with_name("mode")
                        .short("m")
                        .long("mode")
                        .help("Override the default execution mode currently set by the workspace")
                        .takes_value(true)
                        .value_name("MODE"),
                ),
        );

        /************************************************************************************/
        let t_help = "Set/view the default target";
        origen_commands.push(CommandHelp {
            name: "target".to_string(),
            help: t_help.to_string(),
            shortcut: Some("t".to_string()),
        });
        app = app.subcommand(
            SubCommand::with_name("target")
                .about(t_help)
                .visible_alias("t")
                .subcommand(
                    SubCommand::with_name("add")
                        .about("Activates the given target(s)")
                        .visible_alias("a")
                        .arg(
                            Arg::with_name("targets")
                                .help("Targets to be activated")
                                .takes_value(true)
                                .value_name("TARGETS")
                                .multiple(true)
                                .required(true),
                        ),
                )
                .subcommand(
                    SubCommand::with_name("remove")
                        .about("Deactivates the given target(s)")
                        .visible_alias("r")
                        .arg(
                            Arg::with_name("targets")
                                .help("Targets to be deactivated")
                                .takes_value(true)
                                .value_name("TARGETS")
                                .multiple(true)
                                .required(true),
                        ),
                )
                .subcommand(
                    SubCommand::with_name("set")
                        .about("Activates the given target(s) while deactivating all others")
                        .visible_alias("s")
                        .arg(
                            Arg::with_name("targets")
                                .help("Targets to be set")
                                .takes_value(true)
                                .value_name("TARGETS")
                                .multiple(true)
                                .required(true),
                        ),
                )
                .subcommand(
                    SubCommand::with_name("default")
                        .about("Activates the default target(s) while deactivating all others")
                        .visible_alias("d"),
                )
                .subcommand(
                    SubCommand::with_name("view")
                        .about("Views the currently activated target(s)")
                        .visible_alias("v"),
                ),
        );

        /************************************************************************************/
        let mode_help = "Set/view the default execution mode";
        origen_commands.push(CommandHelp {
            name: "mode".to_string(),
            help: mode_help.to_string(),
            shortcut: Some("m".to_string()),
        });
        app = app.subcommand(
            SubCommand::with_name("mode")
                .about(mode_help)
                .visible_alias("m")
                .arg(
                    Arg::with_name("mode")
                        .help("The name of the mode to be set as the default mode")
                        .takes_value(true)
                        .value_name("MODE"),
                ),
        );

        /************************************************************************************/
        let setup_help = "Setup your application's Python environment in a new workspace, this will install dependencies per the poetry.lock file";
        origen_commands.push(CommandHelp {
            name: "setup".to_string(),
            help: setup_help.to_string(),
            shortcut: None,
        });
        app = app.subcommand(SubCommand::with_name("setup").about(setup_help));

        /************************************************************************************/
        let update_help = "Update your application's Python dependencies according to the latest pyproject.toml file";
        origen_commands.push(CommandHelp {
            name: "update".to_string(),
            help: update_help.to_string(),
            shortcut: None,
        });
        app = app.subcommand(SubCommand::with_name("update").about(update_help));

        /************************************************************************************/
        let save_ref_help = "Save a reference version of the given file, this will be automatically checked for differences the next time it is generated";
        origen_commands.push(CommandHelp {
            name: "save_ref".to_string(),
            help: save_ref_help.to_string(),
            shortcut: None,
        });
        app = app.subcommand(
            SubCommand::with_name("save_ref")
                .about(save_ref_help)
                .arg(
                    Arg::with_name("files")
                        .help("The name of the file(s) to be saved")
                        .takes_value(true)
                        .value_name("FILES")
                        .multiple(true)
                        .required_unless_one(&["new", "changed"]),
                )
                .arg(
                    Arg::with_name("new")
                        .long("new")
                        .required(false)
                        .takes_value(false)
                        .help("Update all NEW file references from the last generate run"),
                )
                .arg(
                    Arg::with_name("changed")
                        .long("changed")
                        .required(false)
                        .takes_value(false)
                        .help("Update all CHANGED file references from the last generate run"),
                ),
        );
    }

    // This is used to justify the command names in the help
    let mut name_width = origen_commands
        .iter()
        .map(|c| c.name.chars().count())
        .max()
        .unwrap();

<<<<<<< HEAD
           /************************************************************************************/
           .subcommand(SubCommand::with_name("web")
                .about("Create, Build, and View Web Documentation")
                .setting(AppSettings::ArgRequiredElseHelp)
                .visible_alias("w")
                .subcommand(SubCommand::with_name("build") // What I think this command should be called
                    .about("Builds the web documentation")
                    .visible_alias("b")
                    .visible_alias("compile") // If coming from O1
                    .visible_alias("html") // If coming from Sphinx and using quickstart's Makefile
                    .arg(Arg::with_name("view")
                        .long("view")
                        .help("Launch your web browser after the build")
                        .takes_value(false)
                    )
                    .arg(Arg::with_name("clean")
                        .long("clean")
                        .help("Clean up directories from previous builds and force a rebuild")
                        .takes_value(false)
                    )
                    .arg(Arg::with_name("release")
                        .long("release")
                        .short("r")
                        .help("Release (deploy) the resulting web pages")
                        .takes_value(false)
                    )
                    .arg(Arg::with_name("archive")
                        .long("archive")
                        .short("a")
                        .help(
"Archive the resulting web pages after building"
                    )
                        .takes_value(true)
                        .multiple(false)
                        .min_values(0)
                    )
                    .arg(Arg::with_name("no-api")
                        .long("no-api")
                        .help("Skip building the API")
                        .takes_value(false)
                    )
                    .arg(Arg::with_name("sphinx-args")
                        .long("sphinx-args")
                        .help(
"Additional arguments to pass to the 'sphinx-build' command
  Argument will passed as a single string and appended to the build command
  E.g.: 'origen web build --sphinx-args \"-q -D my_config_define=1\"'
     -> 'sphinx-build <source_dir> <output_dir> -q -D my_config_define=1'"
                        )
                        .takes_value(true)
                        .multiple(false)
                        .allow_hyphen_values(true)
                    )
                    // .arg(Arg::with_name("pdf")
                    //     .long("pdf")
                    //     .help("Create a PDF of resulting web pages")
                    //     .takes_value(false)
                    // )
                )
                .subcommand(SubCommand::with_name("view")
                    .about("Launches your web browser to view previously built documentation")
                    .visible_alias("v")
                )
                .subcommand(SubCommand::with_name("clean")
                    .about("Cleans the output directory and all cached files")
                )
            )

           /************************************************************************************/
           .subcommand(SubCommand::with_name("setup")
                .about("Setup your application's Python environment in a new workspace, this will install dependencies per the poetry.lock file"),
           )
=======
    let mut app_command_defs = AppCommands::new(Path::new("/"));
    let cmds;
    if STATUS.is_app_present {
        app_command_defs = AppCommands::new(&origen::app().unwrap().root);
        app_command_defs.parse_commands();
        // Need to hold this in a long-lived immutable reference for referencing in clap args
        cmds = app_command_defs.commands.clone();
>>>>>>> 95edac96

        if let Some(width) = app_command_defs.max_name_width() {
            if width > name_width {
                name_width = width;
            }
        }
        for command in &app_command_defs.command_helps {
            app_commands.push(command.clone());
        }
        // This defines the application commands, some crazy references here since the string
        // args to clap need the right lifetime
        // For each command
        for i in 0..cmds.len() {
            let cmd = build_command(&cmds[i]);
            app = app.subcommand(cmd);
        }
    }

    // Clap is great, but its generated help doesn't give the flexibility needed to handle things
    // like app and plugin command additions, so we make our own

    let mut help_message = format!(
        "Origen, The Semiconductor Developer's Kit

{}

USAGE:
    origen [FLAGS] [COMMAND]

FLAGS:
    -h, --help       Prints help information
    -V, --version    Prints version information
    -v               Terminal verbosity level e.g. -v, -vv, -vvv

CORE COMMANDS:
",
        version
    );

    for command in &origen_commands {
        help_message += &command.render(name_width);
    }

    if !app_commands.is_empty() {
        help_message += "\nAPP COMMANDS:\n";
        for command in &app_commands {
            help_message += &command.render(name_width);
        }
    }

    help_message += "\nSee 'origen <command> -h' for more information on a specific command.";

    app = app.help(help_message.as_str());

    let matches = app.get_matches();

    let _ = LOGGER.set_verbosity(matches.occurrences_of("verbose") as u8);

    match matches.subcommand_name() {
        Some("setup") => commands::setup::run(),
        Some("update") => commands::update::run(),
        Some("fmt") => commands::fmt::run(),
        Some("proj") => commands::proj::run(matches.subcommand_matches("proj").unwrap()),
        Some("interactive") => {
            log_trace!("Launching interactive session");
            let m = matches.subcommand_matches("interactive").unwrap();
            commands::interactive::run(
                if let Some(targets) = m.values_of("target") {
                    Some(targets.collect())
                } else {
                    Option::None
                },
                &m.value_of("mode"),
            );
        }
        Some("generate") => {
            let m = matches.subcommand_matches("generate").unwrap();
            commands::launch(
                "generate",
                if let Some(targets) = m.values_of("target") {
                    Some(targets.collect())
                } else {
                    Option::None
                },
                &m.value_of("mode"),
                Some(m.values_of("files").unwrap().collect()),
<<<<<<< HEAD
                None,
=======
                m.value_of("output_dir"),
                m.value_of("reference_dir"),
>>>>>>> 95edac96
            );
        }
        Some("compile") => {
            let m = matches.subcommand_matches("compile").unwrap();
            commands::launch(
                "compile",
                if let Some(targets) = m.values_of("target") {
                    Some(targets.collect())
                } else {
                    Option::None
                },
                &m.value_of("mode"),
                Some(m.values_of("files").unwrap().collect()),
<<<<<<< HEAD
                None,
=======
                m.value_of("output_dir"),
                m.value_of("reference_dir"),
>>>>>>> 95edac96
            );
        }
        Some("target") => {
            let m = matches.subcommand_matches("target").unwrap();
            let subm = m.subcommand();
            if let Some(s) = subm.1 {
                commands::target::run(
                    Some(subm.0),
                    match s.values_of("targets") {
                        Some(targets) => Some(targets.collect()),
                        None => None,
                    },
                )
            } else {
                commands::target::run(None, None);
            }
        }
        Some("web") => {
            let cmd = matches.subcommand_matches("web").unwrap();
            let subcmd = cmd.subcommand();
            let sub = subcmd.1.unwrap();
            match subcmd.0 {
                "build" => {
                    let mut args = IndexMap::new();
                    if sub.is_present("view") {
                        args.insert("view", "True".to_string());
                    }
                    if sub.is_present("clean") {
                        args.insert("clean", "True".to_string());
                    }
                    if sub.is_present("no-api") {
                        args.insert("no-api", "True".to_string());
                    }
                    // if sub.is_present("pdf") {
                    //     args.push_str("'pdf': True, ");
                    // }
                    if sub.is_present("release") {
                        args.insert("release", "True".to_string());
                    }
                    if sub.is_present("archive") {
                        if let Some(archive) = sub.value_of("archive") {
                            args.insert("archive", format!("'{}'", archive));
                        } else {
                            args.insert("archive", "True".to_string());
                        }
                    }
                    if let Some(s_args) = sub.value_of("sphinx-args") {
                        // Recall that this comes in as a single argument, potentially quoted to mimic multiple,
                        // but a single argument from the perspective here nonetheless
                        args.insert("sphinx-args", format!("'{}'", s_args));
                    }
                    commands::launch(
                        "web:build",
                        if let Some(targets) = cmd.values_of("target") {
                            Some(targets.collect())
                        } else {
                            Option::None
                        },
                        &None,
                        None,
                        Some(args)
                    )
                },
                "view" => {
                    commands::launch(
                        "web:view",
                        None,
                        &None,
                        None,
                        None
                    )
                },
                "clean" => {
                    commands::launch(
                        "web:clean",
                        None,
                        &None,
                        None,
                        None
                    )
                }
                _ => {}
            }
        }
        Some("mode") => {
            let matches = matches.subcommand_matches("mode").unwrap();
            commands::mode::run(matches.value_of("mode"));
        }
        Some("save_ref") => {
            let matches = matches.subcommand_matches("save_ref").unwrap();
            commands::save_ref::run(matches);
        }
        // To get here means the user has typed "origen -v", which officially means
        // verbosity level 1 with no command, but this is what they really mean
        None => {
            if STATUS.is_app_present {
                // Run a short command line operation to get the Origen version back from the Python domain
                let cmd = "from origen.boot import run_cmd; run_cmd('_version_');";
                let mut origen_version = "".to_string();

                let res = python::run_with_callbacks(
                    cmd,
                    Some(&mut |line| {
                        origen_version += line;
                    }),
                    None,
                );

                if let Err(e) = res {
                    log_error!("{}", e);
                    log_error!("Couldn't boot app to determine the in-application Origen version");
                    origen_version = "Uknown".to_string();
                }

                let app_version = match origen::app().unwrap().version() {
                    Err(e) => {
                        log_error!("{}", e);
                        "Error".to_string()
                    }
                    Ok(v) => format!("{}", v),
                };

                println!(
                    "App:    {}\nOrigen: {}\nCLI:    {}",
                    app_version, origen_version, STATUS.origen_version
                );
            } else {
                println!("Origen: {}", STATUS.origen_version);
            }
        }
        _ => {
            // To get here we must be dealing with a command added by an app/plugin
            app_command_defs.dispatch(&matches);
        }
    }
}

fn build_command(cmd_def: &app_commands::Command) -> App {
    let mut cmd = SubCommand::with_name(&cmd_def.name).about(cmd_def.help.as_str());
    if cmd_def.alias.is_some() {
        cmd = cmd.visible_alias(cmd_def.alias.as_ref().unwrap().as_str());
    }
    if cmd_def.arg.is_some() {
        // For each arg
        for j in 0..cmd_def.arg.as_ref().unwrap().len() {
            let arg_def = &cmd_def.arg.as_ref().unwrap()[j];
            let mut arg = Arg::with_name(&arg_def.name).help(&arg_def.help);
            // If this is an arg without a switch
            if arg_def.switch.is_some() && !arg_def.switch.unwrap() {
                // Do nothing?
            } else {
                if arg_def.long.is_some() {
                    arg = arg.long(&arg_def.long.as_ref().unwrap());
                } else {
                    arg = arg.long(&arg_def.name);
                }
                if arg_def.short.is_some() {
                    arg = arg.short(arg_def.short.as_ref().unwrap())
                }
            }
            if arg_def.takes_value.is_some() {
                arg = arg.takes_value(arg_def.takes_value.unwrap())
            }
            if arg_def.multiple.is_some() {
                arg = arg.multiple(arg_def.multiple.unwrap())
            }
            if arg_def.required.is_some() {
                arg = arg.required(arg_def.required.unwrap())
            }
            if arg_def.value_name.is_some() {
                arg = arg.value_name(arg_def.value_name.as_ref().unwrap())
            } else {
                arg = arg.value_name(arg_def.upcased_name.as_ref().unwrap())
            }
            if arg_def.use_delimiter.is_some() {
                arg = arg.use_delimiter(arg_def.use_delimiter.unwrap())
            }
            if arg_def.hidden.is_some() {
                arg = arg.hidden(arg_def.hidden.unwrap())
            }

            cmd = cmd.arg(arg);
        }
    }
    if let Some(subcommands) = &cmd_def.subcommand {
        for c in subcommands {
            let subcmd = build_command(&c);
            cmd = cmd.subcommand(subcmd);
        }
    }
    cmd
}<|MERGE_RESOLUTION|>--- conflicted
+++ resolved
@@ -421,88 +421,15 @@
         );
 
         /************************************************************************************/
-        let mode_help = "Set/view the default execution mode";
-        origen_commands.push(CommandHelp {
-            name: "mode".to_string(),
-            help: mode_help.to_string(),
-            shortcut: Some("m".to_string()),
+        let t_help = "Create, Build, and View Web Documentation";
+        origen_commands.push(CommandHelp {
+            name: "web".to_string(),
+            help: t_help.to_string(),
+            shortcut: Some("w".to_string()),
         });
         app = app.subcommand(
-            SubCommand::with_name("mode")
-                .about(mode_help)
-                .visible_alias("m")
-                .arg(
-                    Arg::with_name("mode")
-                        .help("The name of the mode to be set as the default mode")
-                        .takes_value(true)
-                        .value_name("MODE"),
-                ),
-        );
-
-        /************************************************************************************/
-        let setup_help = "Setup your application's Python environment in a new workspace, this will install dependencies per the poetry.lock file";
-        origen_commands.push(CommandHelp {
-            name: "setup".to_string(),
-            help: setup_help.to_string(),
-            shortcut: None,
-        });
-        app = app.subcommand(SubCommand::with_name("setup").about(setup_help));
-
-        /************************************************************************************/
-        let update_help = "Update your application's Python dependencies according to the latest pyproject.toml file";
-        origen_commands.push(CommandHelp {
-            name: "update".to_string(),
-            help: update_help.to_string(),
-            shortcut: None,
-        });
-        app = app.subcommand(SubCommand::with_name("update").about(update_help));
-
-        /************************************************************************************/
-        let save_ref_help = "Save a reference version of the given file, this will be automatically checked for differences the next time it is generated";
-        origen_commands.push(CommandHelp {
-            name: "save_ref".to_string(),
-            help: save_ref_help.to_string(),
-            shortcut: None,
-        });
-        app = app.subcommand(
-            SubCommand::with_name("save_ref")
-                .about(save_ref_help)
-                .arg(
-                    Arg::with_name("files")
-                        .help("The name of the file(s) to be saved")
-                        .takes_value(true)
-                        .value_name("FILES")
-                        .multiple(true)
-                        .required_unless_one(&["new", "changed"]),
-                )
-                .arg(
-                    Arg::with_name("new")
-                        .long("new")
-                        .required(false)
-                        .takes_value(false)
-                        .help("Update all NEW file references from the last generate run"),
-                )
-                .arg(
-                    Arg::with_name("changed")
-                        .long("changed")
-                        .required(false)
-                        .takes_value(false)
-                        .help("Update all CHANGED file references from the last generate run"),
-                ),
-        );
-    }
-
-    // This is used to justify the command names in the help
-    let mut name_width = origen_commands
-        .iter()
-        .map(|c| c.name.chars().count())
-        .max()
-        .unwrap();
-
-<<<<<<< HEAD
-           /************************************************************************************/
-           .subcommand(SubCommand::with_name("web")
-                .about("Create, Build, and View Web Documentation")
+            SubCommand::with_name("web")
+                .about(t_help)
                 .setting(AppSettings::ArgRequiredElseHelp)
                 .visible_alias("w")
                 .subcommand(SubCommand::with_name("build") // What I think this command should be called
@@ -566,13 +493,87 @@
                 .subcommand(SubCommand::with_name("clean")
                     .about("Cleans the output directory and all cached files")
                 )
-            )
-
-           /************************************************************************************/
-           .subcommand(SubCommand::with_name("setup")
-                .about("Setup your application's Python environment in a new workspace, this will install dependencies per the poetry.lock file"),
-           )
-=======
+        );
+
+        /************************************************************************************/
+        let mode_help = "Set/view the default execution mode";
+        origen_commands.push(CommandHelp {
+            name: "mode".to_string(),
+            help: mode_help.to_string(),
+            shortcut: Some("m".to_string()),
+        });
+        app = app.subcommand(
+            SubCommand::with_name("mode")
+                .about(mode_help)
+                .visible_alias("m")
+                .arg(
+                    Arg::with_name("mode")
+                        .help("The name of the mode to be set as the default mode")
+                        .takes_value(true)
+                        .value_name("MODE"),
+                ),
+        );
+
+        /************************************************************************************/
+        let setup_help = "Setup your application's Python environment in a new workspace, this will install dependencies per the poetry.lock file";
+        origen_commands.push(CommandHelp {
+            name: "setup".to_string(),
+            help: setup_help.to_string(),
+            shortcut: None,
+        });
+        app = app.subcommand(SubCommand::with_name("setup").about(setup_help));
+
+        /************************************************************************************/
+        let update_help = "Update your application's Python dependencies according to the latest pyproject.toml file";
+        origen_commands.push(CommandHelp {
+            name: "update".to_string(),
+            help: update_help.to_string(),
+            shortcut: None,
+        });
+        app = app.subcommand(SubCommand::with_name("update").about(update_help));
+
+        /************************************************************************************/
+        let save_ref_help = "Save a reference version of the given file, this will be automatically checked for differences the next time it is generated";
+        origen_commands.push(CommandHelp {
+            name: "save_ref".to_string(),
+            help: save_ref_help.to_string(),
+            shortcut: None,
+        });
+        app = app.subcommand(
+            SubCommand::with_name("save_ref")
+                .about(save_ref_help)
+                .arg(
+                    Arg::with_name("files")
+                        .help("The name of the file(s) to be saved")
+                        .takes_value(true)
+                        .value_name("FILES")
+                        .multiple(true)
+                        .required_unless_one(&["new", "changed"]),
+                )
+                .arg(
+                    Arg::with_name("new")
+                        .long("new")
+                        .required(false)
+                        .takes_value(false)
+                        .help("Update all NEW file references from the last generate run"),
+                )
+                .arg(
+                    Arg::with_name("changed")
+                        .long("changed")
+                        .required(false)
+                        .takes_value(false)
+                        .help("Update all CHANGED file references from the last generate run"),
+                ),
+        );
+    }
+
+    // This is used to justify the command names in the help
+    let mut name_width = origen_commands
+        .iter()
+        .map(|c| c.name.chars().count())
+        .max()
+        .unwrap();
+
     let mut app_command_defs = AppCommands::new(Path::new("/"));
     let cmds;
     if STATUS.is_app_present {
@@ -580,7 +581,6 @@
         app_command_defs.parse_commands();
         // Need to hold this in a long-lived immutable reference for referencing in clap args
         cmds = app_command_defs.commands.clone();
->>>>>>> 95edac96
 
         if let Some(width) = app_command_defs.max_name_width() {
             if width > name_width {
@@ -609,7 +609,6 @@
 
 USAGE:
     origen [FLAGS] [COMMAND]
-
 FLAGS:
     -h, --help       Prints help information
     -V, --version    Prints version information
@@ -667,12 +666,9 @@
                 },
                 &m.value_of("mode"),
                 Some(m.values_of("files").unwrap().collect()),
-<<<<<<< HEAD
-                None,
-=======
                 m.value_of("output_dir"),
                 m.value_of("reference_dir"),
->>>>>>> 95edac96
+                None,
             );
         }
         Some("compile") => {
@@ -686,12 +682,9 @@
                 },
                 &m.value_of("mode"),
                 Some(m.values_of("files").unwrap().collect()),
-<<<<<<< HEAD
-                None,
-=======
                 m.value_of("output_dir"),
                 m.value_of("reference_dir"),
->>>>>>> 95edac96
+                None,
             );
         }
         Some("target") => {
@@ -752,6 +745,8 @@
                         },
                         &None,
                         None,
+                        None,
+                        None,
                         Some(args)
                     )
                 },
@@ -761,6 +756,8 @@
                         None,
                         &None,
                         None,
+                        None,
+                        None,
                         None
                     )
                 },
@@ -769,6 +766,8 @@
                         "web:clean",
                         None,
                         &None,
+                        None,
+                        None,
                         None,
                         None
                     )
