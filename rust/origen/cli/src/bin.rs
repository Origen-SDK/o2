--- conflicted
+++ resolved
@@ -264,12 +264,11 @@
                 .subcommand(SubCommand::with_name("build") // What I think this command should be called
                     .about("Builds the web documentation")
                     .visible_alias("b")
-                    .visible_alias("compile") // What O1 thinks it should be called
-                    .visible_alias("html") // What sphinx thinks it should be called
+                    .visible_alias("compile") // If coming from O1
+                    .visible_alias("html") // If coming from Sphinx and using quickstart's Makefile
                     .arg(Arg::with_name("view")
                         .long("view")
-                        .short("v")
-                        .help("Launch your web browswer after the build")
+                        .help("Launch your web browser after the build")
                         .takes_value(false)
                     )
                     .arg(Arg::with_name("clean")
@@ -301,7 +300,7 @@
                     .arg(Arg::with_name("sphinx-args")
                         .long("sphinx-args")
                         .help(
-"Additional arguments to pass to the 'sphinx-build' commmand
+"Additional arguments to pass to the 'sphinx-build' command
   Argument will passed as a single string and appended to the build command
   E.g.: 'origen web build --sphinx-args \"-q -D my_config_define=1\"'
      -> 'sphinx-build <source_dir> <output_dir> -q -D my_config_define=1'"
@@ -389,70 +388,64 @@
             } else {
                 commands::target::run(None, None);
             }
-<<<<<<< HEAD
-            Some("web") => {
-                let cmd = matches.subcommand_matches("web").unwrap();
-                //let subcommand = matches.get_matches();
-                let subcmd = cmd.subcommand();
-                let sub = subcmd.1.unwrap();
-                match subcmd.0 {
-                    "build" => {
-                        let mut args = "from origen.boot import __origen__; __origen__('web:build', args={".to_string();
-                        if sub.is_present("view") {
-                            args.push_str("'view': True, ");
+        }
+        Some("web") => {
+            let cmd = matches.subcommand_matches("web").unwrap();
+            //let subcommand = matches.get_matches();
+            let subcmd = cmd.subcommand();
+            let sub = subcmd.1.unwrap();
+            match subcmd.0 {
+                "build" => {
+                    let mut args = "from origen.boot import __origen__; __origen__('web:build', args={".to_string();
+                    if sub.is_present("view") {
+                        args.push_str("'view': True, ");
+                    }
+                    if sub.is_present("clean") {
+                        args.push_str("'clean': True, ");
+                    }
+                    if sub.is_present("no-api") {
+                        args.push_str("'no-api': True, ");
+                    }
+                    // if sub.is_present("pdf") {
+                    //     args.push_str("'pdf': True, ");
+                    // }
+                    if sub.is_present("release") {
+                        args.push_str("'release': True, ");
+                    }
+                    if sub.is_present("archive") {
+                        if let Some(archive) = sub.value_of("archive") {
+                            args.push_str(&format!("'archive': '{}', ", archive));
+                        } else {
+                            args.push_str(&format!("'archive': True"));
                         }
-                        if sub.is_present("clean") {
-                            args.push_str("'clean': True, ");
-                        }
-                        if sub.is_present("no-api") {
-                            args.push_str("'no-api': True, ");
-                        }
-                        // if sub.is_present("pdf") {
-                        //     args.push_str("'pdf': True, ");
-                        // }
-                        if sub.is_present("release") {
-                            args.push_str("'release': True, ");
-                        }
-                        if sub.is_present("archive") {
-                            if let Some(archive) = sub.value_of("archive") {
-                                args.push_str(&format!("'archive': '{}', ", archive));
-                            } else {
-                                args.push_str(&format!("'archive': True"));
-                            }
-                        }
-                        if let Some(s_args) = sub.value_of("sphinx-args") {
-                            // Recall that this comes in as a single argument, potentially quoted to mimic multiple,
-                            // but a single argument from the perspective here nonetheless
-                            args.push_str(&format!("'sphinx-args': '{}', ", s_args));
-                        }
-                        args.push_str("}");
-                        args.push_str(");");
-                        python::run(&args);
-                    },
-                    "view" => {
-                        commands::launch(
-                            "web:view",
-                            None,
-                            &None,
-                            None
-                        )
-                    },
-                    "clean" => {
-                        commands::launch(
-                            "web:clean",
-                            None,
-                            &None,
-                            None
-                        )
-                    }
-                    _ => {}
+                    }
+                    if let Some(s_args) = sub.value_of("sphinx-args") {
+                        // Recall that this comes in as a single argument, potentially quoted to mimic multiple,
+                        // but a single argument from the perspective here nonetheless
+                        args.push_str(&format!("'sphinx-args': '{}', ", s_args));
+                    }
+                    args.push_str("}");
+                    args.push_str(");");
+                    python::run(&args);
+                },
+                "view" => {
+                    commands::launch(
+                        "web:view",
+                        None,
+                        &None,
+                        None
+                    )
+                },
+                "clean" => {
+                    commands::launch(
+                        "web:clean",
+                        None,
+                        &None,
+                        None
+                    )
                 }
+                _ => {}
             }
-            // Should never hit these
-            None => {}
-            _ => {}
-=======
->>>>>>> 03cbd706
         }
         Some("mode") => {
             let matches = matches.subcommand_matches("mode").unwrap();
