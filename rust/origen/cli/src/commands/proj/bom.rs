--- conflicted
+++ resolved
@@ -327,11 +327,7 @@
                     if source.exists() {
                         symlink(source, dest)?;
                     } else {
-<<<<<<< HEAD
-                        origen_metal::bail!(
-=======
                         bail!(
->>>>>>> 1fc65ca1
                             "The target of link '{}' does not exist - '{}'",
                             dest.display(),
                             source.display()
