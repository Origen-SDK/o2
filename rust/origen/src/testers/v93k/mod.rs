use crate::{DUT, TEST};
use crate::core::dut::Dut;
use crate::core::application::output_directory;
use crate::generator::processor::{Return, Processor};
use crate::generator::ast::{Node, Attrs};
use crate::core::tester::{TesterAPI, Interceptor};
use crate::core::file_handler::{File};
use crate::core::model::pins::StateTracker;
use crate::core::model::pins::pin::PinActions;
use std::collections::HashMap;
use indexmap::IndexMap;
use std::path::PathBuf;

use crate::generator::processors::CycleCombiner;
use crate::generator::processors::PinActionCombiner;

#[derive(Debug, Clone)]
pub struct Renderer {
  current_timeset_id: Option<usize>,
  output_file: Option<File>,
  states: Option<StateTracker>,
  pin_header_printed: bool,
  pin_header_id: Option<usize>,
}

impl Renderer {
  fn states(&mut self, dut: &Dut) -> &mut StateTracker {
    if self.states.is_none() {
      let model_id;
      if let Some(id) = self.pin_header_id {
        model_id = dut.pin_headers[id].model_id;
      } else {
        model_id = 0;
      }
      self.states = Some(StateTracker::new(model_id, self.pin_header_id, dut));
    }
    self.states.as_mut().unwrap()
  }

  fn update_states(&mut self, pin_changes: &HashMap<String, (PinActions, u8)>, dut: &Dut) -> Return {
    let s = self.states(dut);
    for (name, changes) in pin_changes.iter() {
      s.update(name, Some(changes.0), Some(changes.1), dut);
    }
    Return::Unmodified
  }
}

impl Default for Renderer {
  fn default() -> Self {
    Self {
      current_timeset_id: None,
      output_file: None,
      states: None,
      pin_header_printed: false,
      pin_header_id: None,
    }
  }
}

impl Interceptor for Renderer {}
impl TesterAPI for Renderer {
  fn name(&self) -> String {
    "V93K_ST7".to_string()
  }

  fn clone(&self) -> Box<dyn TesterAPI + std::marker::Send> {
    Box::new(std::clone::Clone::clone(self))
  }

  fn run(&mut self, node: &Node) -> crate::Result<Node> {
    Ok(node.process(self)?.unwrap())
  }

  fn preprocess(&mut self, node: &Node) -> Node {
    let mut n = PinActionCombiner::run(node);
    n = CycleCombiner::run(&n);
    n
  }
}

impl Processor for Renderer {
  fn on_node(&mut self, node: &Node) -> crate::Result<Return> {
    match &node.attrs {
        Attrs::Test(name) => {
          //self.output_file = output_file!("avc");
          println!("{}", name);
          let mut p = output_directory();
          p.push(self.name());
          p.push(name);
          p.set_extension(".avc");
          self.output_file = Some(File::create(p));
          //self.output_file.write(PRODUCER.pattern_header());
          Return::ProcessChildren
        }
        Attrs::Comment(_level, msg) => {
<<<<<<< HEAD
          self.output_file.as_mut().unwrap().write_ln(&format!("# {}", msg));
          Return::Unmodified
=======
          println!("# {}", msg);
          Ok(Return::Unmodified)
>>>>>>> d986b65a
        },
        Attrs::PinAction(pin_changes) => {
          let dut = DUT.lock().unwrap();
          return self.update_states(pin_changes, &dut);
        },
        Attrs::Cycle(repeat, _compressable) => {
          let dut = DUT.lock().unwrap();
          let t = &dut.timesets[self.current_timeset_id.unwrap()];
<<<<<<< HEAD

          if !self.pin_header_printed {
            let pins = self.states(&dut).names().join(" ");
            self.output_file.as_mut().unwrap().write_ln(&format!("FORMAT {}", pins));
            self.pin_header_printed = true;
          }

          self.output_file.as_mut().unwrap().write_ln(&format!("R{} {} {} # <EoL Comment>;",
            repeat,
            t.name,

            // The pin states should have been previously updated from the PinAction node, or just has default values
            self.states.as_ref().unwrap().as_strings().unwrap().join(" ")
          ));
          Return::Unmodified
        },
        Attrs::SetTimeset(timeset_id) => {
          self.current_timeset_id = Some(*timeset_id);
          Return::Unmodified
        },
        Attrs::SetPinHeader(pin_header_id) => {
          self.pin_header_id = Some(*pin_header_id);
          Return::Unmodified
        }
        _ => Return::ProcessChildren,
=======
          println!("R{} {} <Pins> # <EoL Comment>;", repeat, t.name);
          Ok(Return::Unmodified)
        },
        Attrs::SetTimeset(timeset_id) => {
          self.current_timeset_id = Some(*timeset_id);
          Ok(Return::Unmodified)
        },
        _ => Ok(Return::ProcessChildren),
>>>>>>> d986b65a
    }
  }
}<|MERGE_RESOLUTION|>--- conflicted
+++ resolved
@@ -37,12 +37,12 @@
     self.states.as_mut().unwrap()
   }
 
-  fn update_states(&mut self, pin_changes: &HashMap<String, (PinActions, u8)>, dut: &Dut) -> Return {
+  fn update_states(&mut self, pin_changes: &HashMap<String, (PinActions, u8)>, dut: &Dut) -> crate::Result<Return> {
     let s = self.states(dut);
     for (name, changes) in pin_changes.iter() {
       s.update(name, Some(changes.0), Some(changes.1), dut);
     }
-    Return::Unmodified
+    Ok(Return::Unmodified)
   }
 }
 
@@ -72,10 +72,10 @@
     Ok(node.process(self)?.unwrap())
   }
 
-  fn preprocess(&mut self, node: &Node) -> Node {
-    let mut n = PinActionCombiner::run(node);
-    n = CycleCombiner::run(&n);
-    n
+  fn preprocess(&mut self, node: &Node) -> crate::Result<Node> {
+    let mut n = PinActionCombiner::run(node)?;
+    n = CycleCombiner::run(&n)?;
+    Ok(n)
   }
 }
 
@@ -91,16 +91,11 @@
           p.set_extension(".avc");
           self.output_file = Some(File::create(p));
           //self.output_file.write(PRODUCER.pattern_header());
-          Return::ProcessChildren
+          Ok(Return::ProcessChildren)
         }
         Attrs::Comment(_level, msg) => {
-<<<<<<< HEAD
           self.output_file.as_mut().unwrap().write_ln(&format!("# {}", msg));
-          Return::Unmodified
-=======
-          println!("# {}", msg);
           Ok(Return::Unmodified)
->>>>>>> d986b65a
         },
         Attrs::PinAction(pin_changes) => {
           let dut = DUT.lock().unwrap();
@@ -109,7 +104,6 @@
         Attrs::Cycle(repeat, _compressable) => {
           let dut = DUT.lock().unwrap();
           let t = &dut.timesets[self.current_timeset_id.unwrap()];
-<<<<<<< HEAD
 
           if !self.pin_header_printed {
             let pins = self.states(&dut).names().join(" ");
@@ -124,27 +118,17 @@
             // The pin states should have been previously updated from the PinAction node, or just has default values
             self.states.as_ref().unwrap().as_strings().unwrap().join(" ")
           ));
-          Return::Unmodified
-        },
-        Attrs::SetTimeset(timeset_id) => {
-          self.current_timeset_id = Some(*timeset_id);
-          Return::Unmodified
-        },
-        Attrs::SetPinHeader(pin_header_id) => {
-          self.pin_header_id = Some(*pin_header_id);
-          Return::Unmodified
-        }
-        _ => Return::ProcessChildren,
-=======
-          println!("R{} {} <Pins> # <EoL Comment>;", repeat, t.name);
           Ok(Return::Unmodified)
         },
         Attrs::SetTimeset(timeset_id) => {
           self.current_timeset_id = Some(*timeset_id);
           Ok(Return::Unmodified)
         },
+        Attrs::SetPinHeader(pin_header_id) => {
+          self.pin_header_id = Some(*pin_header_id);
+          Ok(Return::Unmodified)
+        }
         _ => Ok(Return::ProcessChildren),
->>>>>>> d986b65a
     }
   }
 }