use crate::core::application::output_directory;
use crate::core::dut::Dut;
use crate::core::file_handler::File;
use crate::core::model::pins::pin::PinActions;
use crate::core::model::pins::StateTracker;
use crate::core::tester::{Interceptor, TesterAPI};
use crate::generator::ast::{Attrs, Node};
use crate::generator::processor::{Processor, Return};
use crate::DUT;
use std::collections::HashMap;

use crate::generator::processors::{CycleCombiner, PinActionCombiner, FlattenText};

#[derive(Debug, Clone)]
pub struct Renderer {
    current_timeset_id: Option<usize>,
    output_file: Option<File>,
    states: Option<StateTracker>,
    pin_header_printed: bool,
    pin_header_id: Option<usize>,
}

impl Renderer {
    fn states(&mut self, dut: &Dut) -> &mut StateTracker {
        if self.states.is_none() {
            let model_id;
            if let Some(id) = self.pin_header_id {
                model_id = dut.pin_headers[id].model_id;
            } else {
                model_id = 0;
            }
            self.states = Some(StateTracker::new(model_id, self.pin_header_id, dut));
        }
        self.states.as_mut().unwrap()
    }

    fn update_states(
        &mut self,
        pin_changes: &HashMap<String, (PinActions, u8)>,
        dut: &Dut,
    ) -> crate::Result<Return> {
        let s = self.states(dut);
        for (name, changes) in pin_changes.iter() {
            s.update(name, Some(changes.0), Some(changes.1), dut)?;
        }
        Ok(Return::Unmodified)
    }
}

impl Default for Renderer {
    fn default() -> Self {
        Self {
            current_timeset_id: None,
            output_file: None,
            states: None,
            pin_header_printed: false,
            pin_header_id: None,
        }
    }
}

impl Interceptor for Renderer {}
impl TesterAPI for Renderer {
    fn name(&self) -> String {
        "V93K_ST7".to_string()
    }

    fn clone(&self) -> Box<dyn TesterAPI + std::marker::Send> {
        Box::new(std::clone::Clone::clone(self))
    }

    fn run(&mut self, node: &Node) -> crate::Result<Node> {
        Ok(node.process(self)?.unwrap())
    }

<<<<<<< HEAD
  fn preprocess(&mut self, node: &Node) -> crate::Result<Node> {
    let mut n = PinActionCombiner::run(node)?;
    n = CycleCombiner::run(&n)?;
    n = FlattenText::run(&n)?;
    Ok(n)
  }
}

impl Processor for Renderer {
  fn on_node(&mut self, node: &Node) -> crate::Result<Return> {
    match &node.attrs {
        Attrs::Test(name) => {
          let mut p = output_directory();
          p.push(self.name());
          p.push(name);
          p.set_extension("avc");
          self.output_file = Some(File::create(p));
          Ok(Return::ProcessChildren)
        }
        Attrs::Comment(_level, msg) => {
          self.output_file.as_mut().unwrap().write_ln(&format!("# {}", msg));
          Ok(Return::Unmodified)
        },
        Attrs::Text(text) => {
          self.output_file.as_mut().unwrap().write_ln(&format!("# {}", text));
          Ok(Return::Unmodified)
        },
        Attrs::PatternHeader => {
          Ok(Return::ProcessChildren)
        },
        Attrs::PinAction(pin_changes) => {
          let dut = DUT.lock().unwrap();
          return self.update_states(pin_changes, &dut);
        },
        Attrs::Cycle(repeat, _compressable) => {
          let dut = DUT.lock().unwrap();
          let t = &dut.timesets[self.current_timeset_id.unwrap()];

          if !self.pin_header_printed {
            let pins = self.states(&dut).names().join(" ");
            self.output_file.as_mut().unwrap().write_ln(&format!("FORMAT {}", pins));
            self.pin_header_printed = true;
          }
=======
    fn preprocess(&mut self, node: &Node) -> crate::Result<Node> {
        let mut n = PinActionCombiner::run(node)?;
        n = CycleCombiner::run(&n)?;
        Ok(n)
    }
}

impl Processor for Renderer {
    fn on_node(&mut self, node: &Node) -> crate::Result<Return> {
        match &node.attrs {
            Attrs::Test(name) => {
                //self.output_file = output_file!("avc");
                let mut p = output_directory();
                p.push(self.name());
                p.push(name);
                p.set_extension(".avc");
                self.output_file = Some(File::create(p));
                //self.output_file.write(PRODUCER.pattern_header());
                Ok(Return::ProcessChildren)
            }
            Attrs::Comment(_level, msg) => {
                self.output_file
                    .as_mut()
                    .unwrap()
                    .write_ln(&format!("# {}", msg));
                Ok(Return::Unmodified)
            }
            Attrs::PinAction(pin_changes) => {
                let dut = DUT.lock().unwrap();
                return self.update_states(pin_changes, &dut);
            }
            Attrs::Cycle(repeat, _compressable) => {
                let dut = DUT.lock().unwrap();
                let t = &dut.timesets[self.current_timeset_id.unwrap()];
>>>>>>> 19a94fa9

                if !self.pin_header_printed {
                    let pins = self.states(&dut).names().join(" ");
                    self.output_file
                        .as_mut()
                        .unwrap()
                        .write_ln(&format!("FORMAT {}", pins));
                    self.pin_header_printed = true;
                }

                self.output_file.as_mut().unwrap().write_ln(&format!(
                    "R{} {} {} # <EoL Comment>;",
                    repeat,
                    t.name,
                    // The pin states should have been previously updated from the PinAction node, or just has default values
                    self.states
                        .as_ref()
                        .unwrap()
                        .as_strings()
                        .unwrap()
                        .join(" ")
                ));
                Ok(Return::Unmodified)
            }
            Attrs::SetTimeset(timeset_id) => {
                self.current_timeset_id = Some(*timeset_id);
                Ok(Return::Unmodified)
            }
            Attrs::SetPinHeader(pin_header_id) => {
                self.pin_header_id = Some(*pin_header_id);
                Ok(Return::Unmodified)
            }
            Attrs::PatternEnd => {
                self.output_file.as_mut().unwrap().write_ln("SQPG STOP;");
                Ok(Return::Unmodified)
            }
            _ => Ok(Return::ProcessChildren),
        }
    }
}<|MERGE_RESOLUTION|>--- conflicted
+++ resolved
@@ -73,7 +73,6 @@
         Ok(node.process(self)?.unwrap())
     }
 
-<<<<<<< HEAD
   fn preprocess(&mut self, node: &Node) -> crate::Result<Node> {
     let mut n = PinActionCombiner::run(node)?;
     n = CycleCombiner::run(&n)?;
@@ -117,42 +116,6 @@
             self.output_file.as_mut().unwrap().write_ln(&format!("FORMAT {}", pins));
             self.pin_header_printed = true;
           }
-=======
-    fn preprocess(&mut self, node: &Node) -> crate::Result<Node> {
-        let mut n = PinActionCombiner::run(node)?;
-        n = CycleCombiner::run(&n)?;
-        Ok(n)
-    }
-}
-
-impl Processor for Renderer {
-    fn on_node(&mut self, node: &Node) -> crate::Result<Return> {
-        match &node.attrs {
-            Attrs::Test(name) => {
-                //self.output_file = output_file!("avc");
-                let mut p = output_directory();
-                p.push(self.name());
-                p.push(name);
-                p.set_extension(".avc");
-                self.output_file = Some(File::create(p));
-                //self.output_file.write(PRODUCER.pattern_header());
-                Ok(Return::ProcessChildren)
-            }
-            Attrs::Comment(_level, msg) => {
-                self.output_file
-                    .as_mut()
-                    .unwrap()
-                    .write_ln(&format!("# {}", msg));
-                Ok(Return::Unmodified)
-            }
-            Attrs::PinAction(pin_changes) => {
-                let dut = DUT.lock().unwrap();
-                return self.update_states(pin_changes, &dut);
-            }
-            Attrs::Cycle(repeat, _compressable) => {
-                let dut = DUT.lock().unwrap();
-                let t = &dut.timesets[self.current_timeset_id.unwrap()];
->>>>>>> 19a94fa9
 
                 if !self.pin_header_printed {
                     let pins = self.states(&dut).names().join(" ");
