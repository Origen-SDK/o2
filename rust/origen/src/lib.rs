#![feature(specialization)]
#![allow(incomplete_features)]
#[macro_use]
extern crate lazy_static;
#[macro_use]
extern crate serde;
extern crate origen_core_support;
#[macro_use]
extern crate origen_metal;
#[macro_use]
pub mod macros;
#[allow(unused_imports)]
#[macro_use]
extern crate indexmap;
#[macro_use]
extern crate strum_macros;
#[macro_use]
extern crate enum_display_derive;

pub mod core;
pub mod generator;
pub mod precludes;
pub mod prog_gen;
pub mod services;
pub mod standards;
pub mod testers;
pub mod utility;

pub extern crate config;

pub use self::core::metadata::Metadata;
pub use self::core::status::Operation;
pub use self::generator::utility::transaction::Action as TransactionAction;
pub use self::generator::utility::transaction::Transaction;
pub use origen_metal::Error;

use self::core::application::Application;
use self::core::config::Config as OrigenConfig;
pub use self::core::dut::Dut;
use self::core::frontend::Handle;
use self::core::model::registers::BitCollection;
pub use self::core::producer::Producer;
use self::core::status::Status;
pub use self::core::tester::{Capture, Overlay, Tester};
<<<<<<< HEAD
use self::generator::ast::*;
=======
use self::core::user::Users;
>>>>>>> 1fc65ca1
pub use self::services::Services;
use self::utility::logger::Logger;
pub use self::utility::sessions::{setup_sessions, with_app_session, with_app_session_group};
use num_bigint::BigUint;
pub use om::prelude::frontend::*;
pub use om::TypedValue;
pub use origen_metal as om;
use std::fmt;
use std::sync::{Mutex, MutexGuard};
use std::sync::{RwLock, RwLockReadGuard, RwLockWriteGuard};
use utility::mailer::Maillists;

use generator::PAT;
use origen_metal::ast::{Attrs, Node, AST};

pub use self::core::frontend::callbacks as CALLBACKS;
pub use self::core::frontend::{
    emit_callback, with_frontend, with_frontend_app, with_optional_frontend, GenericResult,
};

pub use origen_metal::Result;

/// The available Origen runtime modes
pub const MODES: &'static [&'static str] = &["production", "development"];

// No idea why, but lazy_static was having none of this
// pub static BIGU1: num_bigint::BigUint = num_bigint::BigUint::from(1 as u8);
// pub static BIGU0: num_bigint::BigUint = num_bigint::BigUint::from(0 as u8);

// TODO move this to somewhere else?
pub static FE_CAT_NAME__LDAPS: &'static str = "ldaps";

lazy_static! {
    /// Provides status information derived from the runtime environment, e.g. if an app is present
    /// If an app is present then its Application struct is stored in here.
    /// Things like the current output and reference directories should be derived from here.
    pub static ref STATUS: Status = Status::default();
    /// Provides configuration information derived from origen.toml files found in the Origen
    /// installation and application file system paths
    pub static ref ORIGEN_CONFIG: OrigenConfig = OrigenConfig::default();
    pub static ref LOGGER: Logger = Logger::default();
    /// The current device model, containing all metadata about hierarchy, regs, pins, specs,
    /// timing, etc. and responsible for maintaining the current state of the DUT (regs, pins,
    /// etc.)
    pub static ref DUT: Mutex<Dut> = Mutex::new(Dut::new("placeholder"));
    /// The global tester model.
    pub static ref TESTER: Mutex<Tester> = Mutex::new(Tester::new());
    /// Producer
    pub static ref PRODUCER: Mutex<Producer> = Mutex::new(Producer::new());
    /// Services owned by the current DUT, stored as a separate collection to avoid having to
    /// get a mutable ref on the DUT if the service needs mutation
    pub static ref SERVICES: Mutex<Services> = Mutex::new(Services::new());
    /// Storage for the current test (pattern)
    pub static ref TEST: generator::TestManager = generator::TestManager::new();
    /// This is analogous to the TEST for test program duration, it provides a similar API for
    /// pushing nodes to the current flow, FLOW.push(my_node), etc.
    pub static ref FLOW: prog_gen::FlowManager = prog_gen::FlowManager::new();
    pub static ref MAILLISTS: RwLock<Maillists> = RwLock::new(Maillists::new());
    pub static ref FRONTEND: RwLock<Handle> = RwLock::new(Handle::new());
}

impl PartialEq<AST<PAT>> for TEST {
    fn eq(&self, ast: &AST<PAT>) -> bool {
        self.to_node() == ast.to_node()
    }
}

impl PartialEq<TEST> for AST<PAT> {
    fn eq(&self, test: &TEST) -> bool {
        self.to_node() == test.to_node()
    }
}

impl PartialEq<Node<PAT>> for TEST {
    fn eq(&self, node: &Node<PAT>) -> bool {
        self.to_node() == *node
    }
}

impl fmt::Debug for TEST {
    fn fmt(&self, f: &mut fmt::Formatter<'_>) -> fmt::Result {
        write!(f, "{}", self.to_node())
    }
}

pub mod built_info {
    // The file has been placed there by the build script.
    include!(concat!(env!("OUT_DIR"), "/built.rs"));
}

pub enum Value<'a> {
    Bits(BitCollection<'a>, Option<u32>), // bits holding data, optional size
    Data(BigUint, u32),                   // value, size
}

impl<'a> Value<'a> {
    pub fn to_write_transaction(&self, dut: &MutexGuard<Dut>) -> Result<Transaction> {
        match &self {
            Self::Bits(bits, _size) => bits.to_write_transaction(dut),
            Self::Data(data, width) => Transaction::new_write(data.clone(), (*width) as usize),
        }
    }

    pub fn to_verify_transaction(&self, dut: &MutexGuard<Dut>) -> Result<Transaction> {
        match &self {
            Self::Bits(bits, _size) => bits.to_verify_transaction(None, true, dut),
            Self::Data(data, width) => Transaction::new_verify(data.clone(), (*width) as usize),
        }
    }

    pub fn to_capture_transaction(&self, dut: &MutexGuard<Dut>) -> Result<Transaction> {
        match &self {
            Self::Bits(bits, _size) => bits.to_capture_transaction(dut),
            Self::Data(_data, width) => Transaction::new_capture((*width) as usize, None),
        }
    }
}

/// This is called immediately upon Origen booting
pub fn initialize(
    verbosity: Option<u8>,
    verbosity_keywords: Vec<String>,
    cli_location: Option<String>,
    cli_version: Option<String>,
) {
    if let Some(v) = verbosity {
        let _ = LOGGER.set_verbosity(v);
        let _ = LOGGER.set_verbosity_keywords(verbosity_keywords);
    }
    STATUS.set_cli_location(cli_location);
    STATUS.set_cli_version(cli_version);
    log_debug!("Initialized Origen {}", STATUS.origen_version);
    LOGGER.set_status_ready();
}

pub fn app() -> Option<&'static Application> {
    STATUS.app.as_ref()
}

pub fn dut() -> MutexGuard<'static, Dut> {
    DUT.lock().unwrap()
}

pub fn tester() -> MutexGuard<'static, Tester> {
    TESTER.lock().unwrap()
}

pub fn producer() -> MutexGuard<'static, Producer> {
    PRODUCER.lock().unwrap()
}

pub fn maillists<'a>() -> RwLockReadGuard<'a, Maillists> {
    MAILLISTS.read().unwrap()
}

pub fn maillists_mut<'a>() -> RwLockWriteGuard<'a, Maillists> {
    MAILLISTS.write().unwrap()
}

/// Execute the given function with a reference to the current job.
/// Returns an error if there is no current job, otherwise the result of the given function.
pub fn with_current_job<T, F>(mut func: F) -> Result<T>
where
    F: FnMut(&core::producer::job::Job) -> Result<T>,
{
    match producer().current_job() {
        None => bail!("Something has gone wrong, a reference has been made to the current job when there is none"),
        Some(j) => func(j),
    }
}

/// Execute the given function with a mutable reference to the current job.
/// Returns an error if there is no current job, otherwise the result of the given function.
pub fn with_current_job_mut<T, F>(mut func: F) -> Result<T>
where
    F: FnMut(&mut core::producer::job::Job) -> Result<T>,
{
    match producer().current_job_mut() {
        None => bail!("Something has gone wrong, a reference has been made to the current job when there is none"),
        Some(j) => func(j),
    }
}

pub fn services() -> MutexGuard<'static, Services> {
    SERVICES.lock().unwrap()
}

/// Sanitizes the given mode string and returns it, but will exit the process if it is invalid
pub fn clean_mode(name: &str) -> String {
    let mut matches: Vec<String> = Vec::new();

    for i in 0..MODES.len() {
        if MODES[i].contains(name) {
            matches.push(MODES[i].to_string());
        }
    }

    if matches.len() == 0 {
        println!(
            "No mode found matching '{}', here are the available modes:",
            name
        );
        for i in 0..MODES.len() {
            println!("    {}", MODES[i].to_string());
        }
    } else if matches.len() > 1 {
        println!(
            "'{}' is an ambiguous mode name, please try again to narrow it down to one of these:",
            name
        );
        for m in matches.iter() {
            println!("    {}", m.to_string());
        }
    } else {
        return matches[0].to_string();
    }
    std::process::exit(1);
}

/// This will be called immediately before loading a fresh set of targets. Everything
/// required to clear previous state from the existing targets should be initiated from here.
pub fn prepare_for_target_load() -> Result<()> {
    tester().reset()
}

/// Clears the current test (pattern) AST and starts a new one, this will be called by the
/// producer before loading the next pattern source file
pub fn start_new_test(name: Option<String>) {
    if let Some(name) = name {
        TEST.start(&name);
    } else {
        TEST.start("ad-hoc");
    }
}

<<<<<<< HEAD
// TODO change name?
=======
pub fn trace_error<T: Attrs>(node: &Node<T>, error: Error) -> Result<()> {
    // Messaging may need to be slightly different for patgen
    if STATUS.operation() == Operation::GenerateFlow {
        let help = {
            let s = node.meta_string();
            if s != "" {
                s
            } else {
                if STATUS.is_debug_enabled() {
                    // Don't display children since it's potentially huge
                    let n = node.replace_children(vec![]);
                    format!("Sorry, no flow source information was found, here is the flow node that failed if it helps:\n{}", n)
                } else {
                    "Run again with the --debug switch to try and trace this back to a flow source file location".to_string()
                }
            }
        };
        bail!("{}\n{}", error, &help)
    } else {
        bail!("{}", error)
    }
}

>>>>>>> 1fc65ca1
#[cfg(all(test, not(origen_skip_frontend_tests)))]
mod tests {
    pub fn run_python(code: &str) -> crate::Result<()> {
        let mut c = std::process::Command::new("origen");
        c.arg("exec");
        c.arg("python");
        c.arg("-c");
        c.arg(&format!("import origen; {}", code));
        // Assume we're in the root of the Origen rust package
        let mut f = std::env::current_dir().unwrap();
        f.pop();
        f.pop();
        f.push("test_apps/python_app");
        c.current_dir(f);
        let res = c.output().unwrap();
        println!("status: {}", res.status);
        println!("{:?}", std::str::from_utf8(&res.stdout).unwrap());
        println!("{:?}", std::str::from_utf8(&res.stderr).unwrap());
        assert_eq!(res.status.success(), true);
        Ok(())
    }
}<|MERGE_RESOLUTION|>--- conflicted
+++ resolved
@@ -6,7 +6,7 @@
 extern crate serde;
 extern crate origen_core_support;
 #[macro_use]
-extern crate origen_metal;
+pub extern crate origen_metal;
 #[macro_use]
 pub mod macros;
 #[allow(unused_imports)]
@@ -26,8 +26,6 @@
 pub mod testers;
 pub mod utility;
 
-pub extern crate config;
-
 pub use self::core::metadata::Metadata;
 pub use self::core::status::Operation;
 pub use self::generator::utility::transaction::Action as TransactionAction;
@@ -42,11 +40,6 @@
 pub use self::core::producer::Producer;
 use self::core::status::Status;
 pub use self::core::tester::{Capture, Overlay, Tester};
-<<<<<<< HEAD
-use self::generator::ast::*;
-=======
-use self::core::user::Users;
->>>>>>> 1fc65ca1
 pub use self::services::Services;
 use self::utility::logger::Logger;
 pub use self::utility::sessions::{setup_sessions, with_app_session, with_app_session_group};
@@ -282,9 +275,6 @@
     }
 }
 
-<<<<<<< HEAD
-// TODO change name?
-=======
 pub fn trace_error<T: Attrs>(node: &Node<T>, error: Error) -> Result<()> {
     // Messaging may need to be slightly different for patgen
     if STATUS.operation() == Operation::GenerateFlow {
@@ -308,7 +298,7 @@
     }
 }
 
->>>>>>> 1fc65ca1
+// TODO change name?
 #[cfg(all(test, not(origen_skip_frontend_tests)))]
 mod tests {
     pub fn run_python(code: &str) -> crate::Result<()> {
