--- conflicted
+++ resolved
@@ -41,7 +41,6 @@
     include!(concat!(env!("OUT_DIR"), "/built.rs"));
 }
 
-<<<<<<< HEAD
 #[macro_export]
 macro_rules! lock {
     () => {
@@ -50,10 +49,10 @@
             Err(e) => Err(origen::error::Error::new(&format!("Could not attain DUT lock!"))),
         }
     }
-=======
+}
+
 pub fn dut() -> MutexGuard<'static, Dut> {
     DUT.lock().unwrap()
->>>>>>> 978a1de7
 }
 
 /// Sanitizes the given mode string and returns it, but will exit the process if it is invalid
