use super::super::super::services::Service;
use crate::core::model::registers::BitCollection;
use crate::Transaction;
use num_bigint::BigUint;
use std::sync::MutexGuard;

use crate::generator::ast::Node;

// Register descriptions taken from the Arm Debug RM
use crate::{
    add_reg_32bit, field, get_bc_for, get_reg, get_reg_as_bc, some_hard_reset_val, Dut, Result,
    TEST,
};

#[derive(Clone, Debug, PartialEq, Serialize)]
pub struct DP {
    model_id: usize,
    memory_map_id: usize,
    address_block_id: usize,
    arm_debug_id: usize,
    id: usize,
}

impl DP {
    pub fn model_init(
        dut: &mut crate::Dut,
        services: &mut crate::Services,
        model_id: usize,
        arm_debug_id: usize,
    ) -> Result<usize> {
        let memory_map_id = dut.create_memory_map(model_id, "default", None)?;
        let ab_id =
            dut.create_address_block(memory_map_id, "default", None, None, Some(32), None)?;

        // Read request -> IDCODE
        // Write request -> ABORT
        add_reg_32bit!(
            dut,
            ab_id,
            "idcode",
            0,
            Some("RW"),
            some_hard_reset_val!(0),
            vec!(
                field!("REVISION", 28, 4, "RO", vec!(), None, ""),
                field!("PARTNO", 20, 8, "RO", vec!(), None, ""),
                field!("MIN,", 16, 1, "RO", vec!(), None, ""),
                field!("VERSION", 12, 4, "RO", vec!(), None, ""),
                field!("DESIGNER", 1, 11, "RO", vec!(), None, ""),
                field!("RES", 0, 1, "RO", vec!(), some_hard_reset_val!(0), "")
            ),
            "Provides information about the Debug Port."
        );
        add_reg_32bit!(dut, ab_id, "abort", 0, Some("RO"), None, vec!(), "");

        add_reg_32bit!(
            dut,
            ab_id,
            "ctrlstat",
            0x4,
            None,
            some_hard_reset_val!(0),
            vec!(
                field!(
                    "CSYSPWRUPACK",
                    31,
                    1,
                    "RO",
                    vec!(),
                    some_hard_reset_val!(0),
                    ""
                ),
                field!(
                    "CSYSPWRUPREQ",
                    30,
                    1,
                    "RW",
                    vec!(),
                    some_hard_reset_val!(0),
                    ""
                ),
                field!(
                    "CDBGPWRUPACK",
                    29,
                    1,
                    "RO",
                    vec!(),
                    some_hard_reset_val!(0),
                    ""
                ),
                field!(
                    "CDBGPWRUPREQ",
                    28,
                    1,
                    "RW",
                    vec!(),
                    some_hard_reset_val!(0),
                    ""
                ),
                field!(
                    "CDBGRSTACK",
                    27,
                    1,
                    "RO",
                    vec!(),
                    some_hard_reset_val!(0),
                    ""
                ),
                field!(
                    "CDBGRSTREQ",
                    26,
                    1,
                    "RW",
                    vec!(),
                    some_hard_reset_val!(0),
                    ""
                ),
            ),
            ""
        );
        add_reg_32bit!(
            dut,
            ab_id,
            "dlcr",
            0x4,
            None,
            some_hard_reset_val!(0),
            vec!(),
            ""
        );
        add_reg_32bit!(
            dut,
            ab_id,
            "targetid",
            0x4,
            None,
            some_hard_reset_val!(0),
            vec!(),
            ""
        );
        add_reg_32bit!(
            dut,
            ab_id,
            "dlpidr",
            0x4,
            None,
            some_hard_reset_val!(0),
            vec!(),
            ""
        );
        add_reg_32bit!(
            dut,
            ab_id,
            "eventstat",
            0x4,
            None,
            some_hard_reset_val!(0),
            vec!(),
            ""
        );

        add_reg_32bit!(
            dut,
            ab_id,
            "select",
            0x8,
            Some("RW"),
            some_hard_reset_val!(0),
            vec!(field!(
                "SELECT",
                0,
                32,
                "RW",
                vec!(),
                some_hard_reset_val!(0),
                ""
            )),
            ""
        );

        add_reg_32bit!(
            dut,
            ab_id,
            "rdbuff",
            0xC,
            Some("RO"),
            some_hard_reset_val!(0),
            vec!(field!(
                "DATA",
                0,
                32,
                "RO",
                vec!(),
                some_hard_reset_val!(0),
                ""
            )),
            ""
        );

        let id = services.next_id();
<<<<<<< HEAD
        services.push_service(Service::ArmDebugDP(
            Self {
                model_id: model_id,
                memory_map_id: memory_map_id,
                address_block_id: ab_id,
                arm_debug_id: arm_debug_id,
                id: id,
            }
        ));
=======
        let arm_debug_id = services.get_as_arm_debug(arm_debug_id)?.id;
        services.push_service(Service::ArmDebugDP(Self {
            model_id: model_id,
            memory_map_id: memory_map_id,
            address_block_id: ab_id,
            arm_debug_id: arm_debug_id,
            id: id,
        }));
>>>>>>> 6145b770
        Ok(id)
    }

    pub fn power_up(&self, dut: &mut MutexGuard<Dut>, services: &crate::Services) -> Result<()> {
        // Set the ctrl stat bits
        let reg = get_reg!(dut, self.address_block_id, "ctrlstat");
        let bc = get_bc_for!(dut, reg, "CSYSPWRUPREQ")?;
        bc.set_data(BigUint::from(1 as u8));
        let bc = get_bc_for!(dut, reg, "CDBGPWRUPREQ")?;
        bc.set_data(BigUint::from(1 as u8));
        let bc = reg.bits(dut);
        self.write_register(dut, services, &bc)?;
        Ok(())
    }

    pub fn verify_powered_up(
        &self,
        dut: &mut MutexGuard<Dut>,
        services: &crate::Services,
    ) -> Result<()> {
        let reg = get_reg!(dut, self.address_block_id, "ctrlstat");

        let bc = get_bc_for!(dut, reg, "CSYSPWRUPREQ")?;
        bc.set_data(BigUint::from(1 as u8));
        bc.set_verify_flag(None)?;
        let bc = get_bc_for!(dut, reg, "CDBGPWRUPREQ")?;
        bc.set_data(BigUint::from(1 as u8));
        bc.set_verify_flag(None)?;

        let bc = get_bc_for!(dut, reg, "CSYSPWRUPREQ")?;
        bc.set_data(BigUint::from(1 as u8));
        bc.set_verify_flag(None)?;
        let bc = get_bc_for!(dut, reg, "CDBGPWRUPREQ")?;
        bc.set_data(BigUint::from(1 as u8));
        bc.set_verify_flag(None)?;
        let bc = get_bc_for!(dut, self.address_block_id, "ctrlstat", "CSYSPWRUPACK")?;
        bc.set_data(BigUint::from(1 as u8));
        bc.set_verify_flag(None)?;
        let bc = get_bc_for!(dut, self.address_block_id, "ctrlstat", "CDBGPWRUPACK")?;
        bc.set_data(BigUint::from(1 as u8));
        bc.set_verify_flag(None)?;
        let bc = reg.bits(dut);
        self.verify_register(dut, services, &bc)?;
        bc.clear_flags();
        Ok(())
    }

    pub fn update_select(
        &self,
        dut: &MutexGuard<Dut>,
        services: &crate::Services,
        select: usize,
    ) -> Result<Option<Vec<Node>>> {
        let bc = get_bc_for!(dut, self.address_block_id, "select", "SELECT")?;
        let sel = BigUint::from(select);
        if bc.data()? == sel {
            // Select is already at the desired value - can skip this.
            return Ok(None);
        } else {
            bc.set_data(sel);
            self.write_register(dut, services, &bc)?;
            Ok(None)
        }
    }

    pub fn write_register(
        &self,
        dut: &MutexGuard<Dut>,
        services: &crate::Services,
        bc: &BitCollection,
    ) -> Result<()> {
        self.reg_trans(dut, services, bc, false)
    }

    pub fn verify_register(
        &self,
        dut: &MutexGuard<Dut>,
        services: &crate::Services,
        bc: &BitCollection,
    ) -> Result<()> {
        self.reg_trans(dut, services, bc, true)
    }

    /// Writes a DP register - detailed in chapter 2 of the ARM Debug RM.
    /// For a DP transaction:
    ///     * dpnap must be 1 for all transactions
    ///     * The A field are bits 2 and 3 of the register's address.
    ///     * The data must be 32-bits
    ///     * Some registers, such as IDCODE or ABORT share the same address, but differ whether a read or
    ///       write operation is requested.
    ///     * For the group of five registers which share address 0x4:
    ///         * the index (0, 1, 2, 3, 4) is stored in  SELECT.
    ///         * must write SELECT first, then write the DP register
    pub fn reg_trans(
        &self,
        dut: &MutexGuard<Dut>,
        services: &crate::Services,
        bc: &BitCollection,
        readnwrite: bool,
    ) -> Result<()> {
        let ad_service = services.get_service(self.arm_debug_id)?;
        let arm_debug = ad_service.as_arm_debug()?;
        let jtag_dp;
        let swd_service;
        let jtag_dp_service;
        let swd;
        if *arm_debug.jtagnswd.read().unwrap() {
            jtag_dp_service = services.get_service(arm_debug.jtag_dp_id.expect(
                "Backend Error - JTAG DP requested but a JTAG DP instance is not available (this should have been caught upstream, please review)"
            ))?;
            jtag_dp = Some(jtag_dp_service.as_jtag_dp()?);
            swd = None;
        } else {
            swd_service = services.get_service(arm_debug.swd_id.expect(
                "Backend Error - SWD requested but a SWD instance is not available (this should have been caught upstream, please review)"
            ))?;
            swd = Some(swd_service.as_swd()?);
            jtag_dp = None;
        }

        let reg_name = bc.reg(dut).unwrap().name.clone();
        let mut select = None;
        match reg_name.as_str() {
            "ctrlstat" => {
                select = Some(0);
            }
            "dlcr" => {
                select = Some(1);
            }
            "targetid" => {
                select = Some(2);
            }
            "dlpidr" => {
                select = Some(3);
            }
            "eventstat" => {
                select = Some(4);
            }
            _ => {}
        }
        if let Some(sel) = select {
            let bc = get_reg_as_bc!(dut, self.address_block_id, "select");
            bc.set_data(BigUint::from(1 as u8));
<<<<<<< HEAD
            TEST.push(node!(Comment, 0, format!("ArmDebugDP: select {} (DP Addr: {:X})", reg_name, sel)));
            if jtag_dp.is_some() {
                jtag_dp.unwrap().write_dp(
                    dut,
                    &services,
                    Transaction::new_write_with_addr(BigUint::from(sel as u32), 32, 0x8)?,
                )?;
            } else {
                swd.unwrap().write_dp(
                    dut,
                    Transaction::new_write_with_addr(BigUint::from(sel as u32), 32, 0x8)?,
                    crate::swd_ok!()
=======
            TEST.push(node!(
                Comment,
                0,
                format!("ArmDebugDP: select {} (DP Addr: {:X})", reg_name, sel)
            ));
            if *arm_debug.jtagnswd.read().unwrap() {
                // ...
            } else {
                swd.write_dp(
                    dut,
                    Transaction::new_write_with_addr(BigUint::from(sel as u32), 32, 0x8)?,
                    crate::swd_ok!(),
>>>>>>> 6145b770
                )?;
            }
        }
        if readnwrite {
<<<<<<< HEAD
            if jtag_dp.is_some() {
                jtag_dp.unwrap().verify_dp(
                    dut,
                    &services,
                    bc.to_verify_transaction(None, true, dut)?,
                    true
                )?;
            } else {
                swd.unwrap().verify_dp(
                    dut,
                    bc.to_verify_transaction(None, true, dut)?,
                    crate::swd_ok!(),
                    None
                )?;
            }
        } else {
            if jtag_dp.is_some() {
                jtag_dp.unwrap().write_dp(
                    dut,
                    &services,
                    bc.to_write_transaction(dut)?
                )?;
            } else {
                swd.unwrap().write_dp(
                    dut,
                    bc.to_write_transaction(dut)?,
                    crate::swd_ok!()
                )?;
            }
=======
            swd.verify_dp(
                dut,
                bc.to_verify_transaction(None, true, dut)?,
                crate::swd_ok!(),
                None,
            )?;
        } else {
            swd.write_dp(dut, bc.to_write_transaction(dut)?, crate::swd_ok!())?;
>>>>>>> 6145b770
        }
        Ok(())
    }
}<|MERGE_RESOLUTION|>--- conflicted
+++ resolved
@@ -198,7 +198,6 @@
         );
 
         let id = services.next_id();
-<<<<<<< HEAD
         services.push_service(Service::ArmDebugDP(
             Self {
                 model_id: model_id,
@@ -208,16 +207,6 @@
                 id: id,
             }
         ));
-=======
-        let arm_debug_id = services.get_as_arm_debug(arm_debug_id)?.id;
-        services.push_service(Service::ArmDebugDP(Self {
-            model_id: model_id,
-            memory_map_id: memory_map_id,
-            address_block_id: ab_id,
-            arm_debug_id: arm_debug_id,
-            id: id,
-        }));
->>>>>>> 6145b770
         Ok(id)
     }
 
@@ -361,7 +350,6 @@
         if let Some(sel) = select {
             let bc = get_reg_as_bc!(dut, self.address_block_id, "select");
             bc.set_data(BigUint::from(1 as u8));
-<<<<<<< HEAD
             TEST.push(node!(Comment, 0, format!("ArmDebugDP: select {} (DP Addr: {:X})", reg_name, sel)));
             if jtag_dp.is_some() {
                 jtag_dp.unwrap().write_dp(
@@ -374,25 +362,10 @@
                     dut,
                     Transaction::new_write_with_addr(BigUint::from(sel as u32), 32, 0x8)?,
                     crate::swd_ok!()
-=======
-            TEST.push(node!(
-                Comment,
-                0,
-                format!("ArmDebugDP: select {} (DP Addr: {:X})", reg_name, sel)
-            ));
-            if *arm_debug.jtagnswd.read().unwrap() {
-                // ...
-            } else {
-                swd.write_dp(
-                    dut,
-                    Transaction::new_write_with_addr(BigUint::from(sel as u32), 32, 0x8)?,
-                    crate::swd_ok!(),
->>>>>>> 6145b770
                 )?;
             }
         }
         if readnwrite {
-<<<<<<< HEAD
             if jtag_dp.is_some() {
                 jtag_dp.unwrap().verify_dp(
                     dut,
@@ -422,16 +395,6 @@
                     crate::swd_ok!()
                 )?;
             }
-=======
-            swd.verify_dp(
-                dut,
-                bc.to_verify_transaction(None, true, dut)?,
-                crate::swd_ok!(),
-                None,
-            )?;
-        } else {
-            swd.write_dp(dut, bc.to_write_transaction(dut)?, crate::swd_ok!())?;
->>>>>>> 6145b770
         }
         Ok(())
     }
