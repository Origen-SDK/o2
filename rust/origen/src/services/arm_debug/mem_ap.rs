use super::super::super::services::Service;
use crate::core::model::pins::PinCollection;
use crate::core::model::registers::BitCollection;
use crate::Transaction;
use crate::{add_reg_32bit, field, get_reg, some_hard_reset_val, Dut, Error, Result, TEST};
use num_bigint::BigUint;
use std::sync::MutexGuard;

use crate::generator::ast::*;

#[derive(Debug, Clone, Serialize, PartialEq)]
pub struct MemAP {
    id: usize,
    arm_debug_id: usize,
    dp_id: usize,
    address_block_id: usize,
    model_id: usize,
    addr: usize,
}

impl MemAP {
    pub fn model_init(
        dut: &mut crate::Dut,
        services: &mut crate::Services,
        model_id: usize,
        arm_debug_id: usize,
        addr: usize,
    ) -> Result<usize> {
        // Create the model
        let memory_map_id = dut.create_memory_map(model_id, "default", None)?;
        let ab_id =
            dut.create_address_block(memory_map_id, "default", None, None, Some(32), None)?;

        add_reg_32bit!(dut, ab_id, "csw", 0, Some("RW"), some_hard_reset_val!(0),
            vec!(
                field!("DbgSwEnable,", 31, 1, "RW", vec!(), None, ""),
                field!("Prot,", 24, 7, "RW", vec!(), None, ""),
                field!("SPIDEN", 23, 1, "RO", vec!(), None, ""),
                field!("Undefined2", 16, 7, "RW", vec!(), None, ""),
                field!("Type,", 12, 4, "RW", vec!(), None, ""),
                field!("Mode", 8, 4, "RW", vec!(), None, ""),
                field!("TrInProg", 7, 1, "RO", vec!(), None, ""),
                field!("DeviceEn", 6, 1, "RO", vec!(), None, ""),
                field!("AddrInc", 4, 2, "RW", vec!(), None, ""),
                field!("Undefined1", 3, 1, "RW", vec!(), None, ""),
                field!("Size", 0, 3, "RW", vec!(), None, "")
            ),
            "Configures and controls accesses through the MEM-AP to or from a connected memory system."
        );
        add_reg_32bit!(
            dut,
            ab_id,
            "tar",
            0x4,
            Some("RW"),
            None,
            vec!(field!("Address", 0, 32, "RW", vec!(), None, "")),
            "Holds the memory address to be accessed."
        );
        add_reg_32bit!(dut, ab_id, "drw", 0xC, Some("RW"), some_hard_reset_val!(0),
            vec!(field!("Data", 0, 32, "RW", vec!(), None, "")),
            "Maps an AP access directly to one or more memory accesses. The AP access does not complete until the memory access, or accesses, complete."
        );
        add_reg_32bit!(dut, ab_id, "idr", 0xFC, Some("RO"), some_hard_reset_val!(0),
            vec!(
                field!("Revision", 28, 4, "RO", vec!(), None, ""),
                field!("Continuation_code", 24, 4, "RO", vec!(), None, ""),
                field!("Identity_code", 17, 7, "RO", vec!(), None, ""),
                field!("Class", 13, 4, "RO", vec!(), None, ""),
                field!("AP_Identification_Variant", 4, 4, "RO", vec!(), None, ""),
                field!("AP_Identification_Type", 0, 3, "RO", vec!(), None, "")
            ),
            "Identifies the Access Port. An IDR value of zero indicates that there is no AP present."
        );

        let id = services.next_id();
        let dp_id = services.get_as_arm_debug(arm_debug_id)?.dp_id()?;
        services.push_service(Service::ArmDebugMemAP(Self {
            id: id,
            arm_debug_id: arm_debug_id,
            address_block_id: ab_id,
            dp_id: dp_id,
            model_id: model_id,
            addr: addr,
        }));
        Ok(id)
    }

    pub fn prep_for_transfer<'a, 'b>(
        &'a self,
        transaction: &Transaction,
        dut: &'b MutexGuard<'b, Dut>,
        services: &crate::Services,
    ) -> Result<BitCollection<'b>> {
        let reg = get_reg!(dut, self.address_block_id, "csw");
        let bc = reg.bits(dut);
        bc.set_data(BigUint::from(0x2300_0012 as u32));
        self.write_register(dut, services, &bc)?;

        let reg = get_reg!(dut, self.address_block_id, "tar");
        let bc = reg.bits(dut);
        bc.set_data(BigUint::from(transaction.addr()?));
        self.write_register(dut, services, &bc)?;

        let drw = get_reg!(dut, self.address_block_id, "drw");
        let bc = drw.bits(dut);
        bc.set_data(transaction.data.clone());
        Ok(bc)
    }

    pub fn write_register(
        &self,
        dut: &MutexGuard<Dut>,
        services: &crate::Services,
        bc: &BitCollection,
    ) -> Result<()> {
        let reg_write_node = bc.to_write_node(dut)?.unwrap();
        let n_id = TEST.push_and_open(reg_write_node.clone());
        let arm_debug = services.get_as_arm_debug(self.arm_debug_id)?;

        // let swd_id = arm_debug.swd_id.unwrap();
        // let swd = services.get_as_swd(swd_id)?;
        let jtag_dp;
        let swd_service;
        let jtag_dp_service;
        let swd;
        if *arm_debug.jtagnswd.read().unwrap() {
            jtag_dp_service = services.get_service(arm_debug.jtag_dp_id.expect(
                "Backend Error - JTAG DP requested but a JTAG DP instance is not available (this should have been caught upstream, please review)"
            ))?;
            jtag_dp = Some(jtag_dp_service.as_jtag_dp()?);
            swd = None;
        } else {
            swd_service = services.get_service(arm_debug.swd_id.expect(
                "Backend Error - SWD requested but a SWD instance is not available (this should have been caught upstream, please review)"
            ))?;
            swd = Some(swd_service.as_swd()?);
            jtag_dp = None;
        }

        match &reg_write_node.attrs {
            Attrs::RegWrite(reg_trans) => {
                let reg_id = reg_trans.reg_id.unwrap();
                let reg = dut.get_register(reg_id)?;
                let trans = bc.to_write_transaction(dut)?;
                let addr = trans.addr()?;

                if reg.address_block_id == self.address_block_id {
                    let trans_node = node!(
                        ArmDebugMemAPWriteInternalReg,
                        self.id,
                        self.addr,
                        trans.clone(),
                        None // metadata
                    );
                    let trans_node_id = TEST.push_and_open(trans_node);
                    {
                        let dp = services.get_as_dp(self.dp_id)?;
                        dp.update_select(dut, services, (addr & 0xFFFF_FFF0) as usize)?;
                    }

                    if jtag_dp.is_some() {
                        jtag_dp.unwrap().write_ap(dut, services, trans)?;
                    } else {
                        swd.unwrap().write_ap(dut, trans, crate::swd_ok!())?;
                    }

                    TEST.close(trans_node_id)?;
                } else {
                    let trans_node = node!(
                        ArmDebugMemAPWriteReg,
                        self.id,
                        self.addr,
                        trans.clone(),
                        None // metadata
                    );
                    let trans_node_id = TEST.push_and_open(trans_node);
                    let trans = bc.to_write_transaction(dut)?;
                    let drw_bits = self.prep_for_transfer(&trans, dut, services)?;
                    self.write_register(dut, services, &drw_bits)?;
                    TEST.close(trans_node_id)?;
                }
            }
            _ => {
                return Err(Error::new(&format!(
                    "Unexpected node in ArmDebug MemAP driver: {:?}",
                    reg_write_node
                )))
            }
        }
        TEST.close(n_id)?;
        Ok(())
    }

    pub fn verify_register(
        &self,
        dut: &MutexGuard<Dut>,
        services: &crate::Services,
        bc: &BitCollection,
    ) -> Result<()> {
        let trans_node;
        let reg_verify_node = bc.to_verify_node(None, true, dut)?.unwrap();
        let n_id = TEST.push_and_open(reg_verify_node.clone());

        let arm_debug = services.get_as_arm_debug(self.arm_debug_id)?;
        let jtag_dp;
        let swd_service;
        let jtag_dp_service;
        let swd;
        if *arm_debug.jtagnswd.read().unwrap() {
            jtag_dp_service = services.get_service(arm_debug.jtag_dp_id.expect(
                "Backend Error - JTAG DP requested but a JTAG DP instance is not available (this should have been caught upstream, please review)"
            ))?;
            jtag_dp = Some(jtag_dp_service.as_jtag_dp()?);
            swd = None;
        } else {
            swd_service = services.get_service(arm_debug.swd_id.expect(
                "Backend Error - SWD requested but a SWD instance is not available (this should have been caught upstream, please review)"
            ))?;
            swd = Some(swd_service.as_swd()?);
            jtag_dp = None;
        }

        match &reg_verify_node.attrs {
            Attrs::RegVerify(reg_trans) => {
                let reg_id = reg_trans.reg_id.unwrap();
                let reg = dut.get_register(reg_id)?;
                let mut trans = bc.to_verify_transaction(None, false, dut)?;
                if reg.address_block_id == self.address_block_id {
                    // Internal (to the MemAP) register
                    let addr = trans.addr()?;
                    trans_node = node!(
                        ArmDebugMemAPVerifyInternalReg,
                        self.id,
                        self.addr,
                        trans.clone(),
                        None // metadata
                    );
                    let trans_node_id = TEST.push_and_open(trans_node);
                    {
                        let dp = services.get_as_dp(self.dp_id)?;
                        dp.update_select(dut, services, (addr & 0xFFFF_FFF0) as usize)?;
                    }
<<<<<<< HEAD
                    if jtag_dp.is_some() {
                        jtag_dp.unwrap().verify_ap(
                            dut,
                            services,
                            trans.to_dummy()?,
                            true,
                        )?;
                        crate::testers::vector_based::api::repeat(100);

                        jtag_dp.unwrap().verify_ap(
                            dut,
                            services,
                            trans,
                            false,
                        )?;
                    } else {
                        swd.unwrap().verify_ap(
                            dut,
                            trans.to_dummy()?,
                            crate::swd_ok!(),
                            None
                        )?;

                        swd.unwrap().verify_ap(
                            dut,
                            trans,
                            crate::swd_ok!(),
                            None
                        )?;
                    }
=======
                    swd.verify_ap(dut, trans.to_dummy()?, crate::swd_ok!(), None)?;

                    swd.verify_ap(dut, trans, crate::swd_ok!(), None)?;
>>>>>>> 6145b770
                    TEST.close(trans_node_id)?;
                } else {
                    // External (to the MemAP) register - that is, part of the register map
                    trans_node = node!(
                        ArmDebugMemAPVerifyReg,
                        self.id,
                        self.addr,
                        bc.to_verify_transaction(None, false, dut)?,
                        None
                    );
                    let trans_node_id = TEST.push_and_open(trans_node);
                    self.prep_for_transfer(&trans, dut, services)?;

<<<<<<< HEAD
                    if jtag_dp.is_some() {
                        trans.address = Some(0xC);
                        jtag_dp.unwrap().verify_ap(
                            dut,
                            services,
                            trans.to_dummy()?,
                            true,
                        )?;
                        crate::testers::vector_based::api::repeat(100);

                        trans.address = Some(0xC);
                        jtag_dp.unwrap().verify_dp(
                            dut,
                            services,
                            trans,
                            false
                        )?;
                    } else {
                        let swdio = PinCollection::from_group(dut, &swd.unwrap().swdio.0, swd.unwrap().swdio.1)?;
                        trans.address = Some(0xC); // DRW
                        swd.unwrap().verify_ap(
                            dut,
                            trans.to_dummy()?,
                            crate::swd_ok!(),
                            None
                        )?;
                        swdio.drive_low().cycle();
                        trans.address = Some(0xC); // RDBUFF
                        swd.unwrap().verify_dp(
                            dut,
                            trans,
                            crate::swd_ok!(),
                            None
                        )?;
                        swdio.drive_low().cycle();
                    }
=======
                    let swdio = PinCollection::from_group(dut, &swd.swdio.0, swd.swdio.1)?;
                    trans.address = Some(0xC); // DRW
                    swd.verify_ap(dut, trans.to_dummy()?, crate::swd_ok!(), None)?;
                    swdio.drive_low().cycle();
                    trans.address = Some(0xC); // RDBUFF
                    swd.verify_dp(dut, trans, crate::swd_ok!(), None)?;
                    swdio.drive_low().cycle();
>>>>>>> 6145b770
                    TEST.close(trans_node_id)?;
                }
            }
            _ => {
                return Err(Error::new(&format!(
                    "Unexpected node in ArmDebug MemAP driver: {:?}",
                    reg_verify_node
                )))
            }
        }
        TEST.close(n_id)?;
        Ok(())
    }
}<|MERGE_RESOLUTION|>--- conflicted
+++ resolved
@@ -241,7 +241,6 @@
                         let dp = services.get_as_dp(self.dp_id)?;
                         dp.update_select(dut, services, (addr & 0xFFFF_FFF0) as usize)?;
                     }
-<<<<<<< HEAD
                     if jtag_dp.is_some() {
                         jtag_dp.unwrap().verify_ap(
                             dut,
@@ -272,11 +271,6 @@
                             None
                         )?;
                     }
-=======
-                    swd.verify_ap(dut, trans.to_dummy()?, crate::swd_ok!(), None)?;
-
-                    swd.verify_ap(dut, trans, crate::swd_ok!(), None)?;
->>>>>>> 6145b770
                     TEST.close(trans_node_id)?;
                 } else {
                     // External (to the MemAP) register - that is, part of the register map
@@ -290,7 +284,6 @@
                     let trans_node_id = TEST.push_and_open(trans_node);
                     self.prep_for_transfer(&trans, dut, services)?;
 
-<<<<<<< HEAD
                     if jtag_dp.is_some() {
                         trans.address = Some(0xC);
                         jtag_dp.unwrap().verify_ap(
@@ -327,15 +320,6 @@
                         )?;
                         swdio.drive_low().cycle();
                     }
-=======
-                    let swdio = PinCollection::from_group(dut, &swd.swdio.0, swd.swdio.1)?;
-                    trans.address = Some(0xC); // DRW
-                    swd.verify_ap(dut, trans.to_dummy()?, crate::swd_ok!(), None)?;
-                    swdio.drive_low().cycle();
-                    trans.address = Some(0xC); // RDBUFF
-                    swd.verify_dp(dut, trans, crate::swd_ok!(), None)?;
-                    swdio.drive_low().cycle();
->>>>>>> 6145b770
                     TEST.close(trans_node_id)?;
                 }
             }
