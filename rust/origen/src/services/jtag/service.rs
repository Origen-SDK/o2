--- conflicted
+++ resolved
@@ -4,11 +4,7 @@
 use crate::node;
 use crate::precludes::controller::*;
 use crate::testers::api::ControllerAPI;
-<<<<<<< HEAD
-use crate::{Dut, Result, Services, Transaction, TEST};
-=======
 use crate::{Dut, Result, Transaction, TEST};
->>>>>>> 2443c68c
 
 // pub enum TAPStates {
 //     Reset,
@@ -144,7 +140,6 @@
                 }
             },
         })
-<<<<<<< HEAD
     }
 
     pub fn reset(&self, dut: &Dut) -> Result<()> {
@@ -196,24 +191,10 @@
         self.comment("Move to IDLE");
         tms.drive_low().cycle();
 
-=======
-    }
-
-    pub fn reset(&self, dut: &Dut) -> Result<()> {
-        let tms = PinCollection::from_group(&dut, &self.tms.0, self.tms.1)?;
-        self._reset(&tms)
-    }
-
-    fn _reset(&self, tms: &PinCollection) -> Result<()> {
-        let n_id = TEST.push_and_open(node!(JTAGReset, self.id, None));
-        self.comment("Resetting JTAG Interface");
-        tms.drive_high().repeat(6);
->>>>>>> 2443c68c
-        TEST.close(n_id)?;
-        Ok(())
-    }
-
-<<<<<<< HEAD
+        TEST.close(n_id)?;
+        Ok(())
+    }
+
     pub fn verify_ir(&self, dut: &Dut, transaction: &Transaction) -> Result<()> {
         let tms = PinCollection::from_group(&dut, &self.tms.0, self.tms.1)?;
         let tdo = PinCollection::from_group(&dut, &self.tdo.0, self.tdo.1)?;
@@ -251,42 +232,13 @@
         tms.drive_high().cycle();
         tms.drive_low().cycles(2);
         self.comment(&format!("Write DR {:?}", transaction.data));
-=======
-    // pub fn idle(&self) -> Result<()> {
-    //     // ...
-    // }
-
-    // pub fn move_to_state(&self, state: JTAGState) -> Result<()> {
-    //     // ...
-    // }
-
-    // fn _move_to_state(&self, state: JTAGState, tms: &PinCollection) -> Result<()> {
-    //     // ...
-    // }
-
-    pub fn write_ir(&self, dut: &Dut, transaction: &Transaction) -> Result<()> {
-        let tms = PinCollection::from_group(&dut, &self.tms.0, self.tms.1)?;
-        let tdi = PinCollection::from_group(&dut, &self.tdi.0, self.tdi.1)?;
-        let trans = node!(JTAGWriteIR, self.id, transaction.clone(), None);
-        let n_id = TEST.push_and_open(trans.clone());
-
-        self.comment("Move to Shift-IR");
-        tms.drive_low().cycle();
-        tms.drive_high().cycles(2);
-        tms.drive_low().cycles(2);
-        self.comment(&format!("Write IR {:?}", transaction.data));
->>>>>>> 2443c68c
         let mut nodes = tdi.push_transaction_nodes(&transaction)?;
         nodes.insert(
             nodes.len() - 2,
             tms.drive_high_nodes().first().unwrap().clone(),
         );
         TEST.append(&mut nodes);
-<<<<<<< HEAD
         self.comment("Completed DR Shift");
-=======
-        self.comment("Completed IR Shift");
->>>>>>> 2443c68c
         tdi.highz();
         self.comment("Move to Update IR");
         tms.drive_high().cycle();
@@ -297,114 +249,18 @@
         Ok(())
     }
 
-<<<<<<< HEAD
     pub fn verify_dr(&self, dut: &Dut, transaction: &Transaction) -> Result<()> {
         let tms = PinCollection::from_group(&dut, &self.tms.0, self.tms.1)?;
         let tdo = PinCollection::from_group(&dut, &self.tdo.0, self.tdo.1)?;
         let trans = node!(JTAGVerifyDR, self.id, transaction.clone(), None);
-=======
-    pub fn verify_ir(&self, dut: &Dut, transaction: &Transaction) -> Result<()> {
-        let tms = PinCollection::from_group(&dut, &self.tms.0, self.tms.1)?;
-        let tdo = PinCollection::from_group(&dut, &self.tdo.0, self.tdo.1)?;
-        let trans = node!(JTAGVerifyIR, self.id, transaction.clone(), None);
-        let n_id = TEST.push_and_open(trans.clone());
-        self.comment("Move to Shift-IR");
-        tms.drive_low().cycle();
-        tms.drive_high().cycles(2);
-        tms.drive_low().cycles(2);
-        self.comment(&format!("Verify IR {:?}", transaction.data));
-        let mut nodes = tdo.push_transaction_nodes(&transaction)?;
-        nodes.insert(
-            nodes.len() - 2,
-            tms.drive_high_nodes().first().unwrap().clone(),
-        );
-        TEST.append(&mut nodes);
-        self.comment("Completed IR Shift");
-        tdo.highz();
-        self.comment("Move to Update IR");
-        tms.drive_high().cycle();
-        self.comment("Move to IDLE");
-        tms.drive_low().cycle();
-        TEST.close(n_id)?;
-        Ok(())
-    }
-
-    pub fn write_dr(&self, dut: &Dut, transaction: &Transaction) -> Result<()> {
-        let tms = PinCollection::from_group(&dut, &self.tms.0, self.tms.1)?;
-        let tdi = PinCollection::from_group(&dut, &self.tdi.0, self.tdi.1)?;
-        let trans = node!(JTAGWriteDR, self.id, transaction.clone(), None);
->>>>>>> 2443c68c
         let n_id = TEST.push_and_open(trans.clone());
 
         self.comment("Move to Shift-DR");
         tms.drive_low().cycle();
         tms.drive_high().cycle();
         tms.drive_low().cycles(2);
-<<<<<<< HEAD
         self.comment(&format!("Verify DR {:?}", transaction.data));
         let mut nodes = tdo.push_transaction_nodes(&transaction)?;
-=======
-        self.comment(&format!("Write DR {:?}", transaction.data));
-        let mut nodes = tdi.push_transaction_nodes(&transaction)?;
->>>>>>> 2443c68c
-        nodes.insert(
-            nodes.len() - 2,
-            tms.drive_high_nodes().first().unwrap().clone(),
-        );
-        TEST.append(&mut nodes);
-        self.comment("Completed DR Shift");
-<<<<<<< HEAD
-        tdo.highz();
-=======
-        tdi.highz();
->>>>>>> 2443c68c
-        self.comment("Move to Update IR");
-        tms.drive_high().cycle();
-        self.comment("Move to IDLE");
-        tms.drive_low().cycle();
-
-        TEST.close(n_id)?;
-        Ok(())
-    }
-
-<<<<<<< HEAD
-    pub fn write_register(
-        &self,
-        dut: &Dut,
-        _services: &Services,
-        transaction: &Transaction,
-    ) -> Result<()> {
-        let n_id = TEST.push_and_open(transaction.as_write_node()?);
-        let ir_trans = transaction.to_addr_trans(self.default_ir_size)?;
-        self.write_ir(&dut, &ir_trans)?;
-        self.write_dr(&dut, &transaction)?;
-        TEST.close(n_id)?;
-        Ok(())
-    }
-
-    pub fn verify_register(
-        &self,
-        dut: &Dut,
-        _services: &Services,
-        transaction: &Transaction,
-    ) -> Result<()> {
-        let n_id = TEST.push_and_open(transaction.as_verify_node()?);
-        let ir_trans = transaction.to_addr_trans(self.default_ir_size)?;
-        self.write_ir(&dut, &ir_trans)?;
-        self.verify_dr(&dut, transaction)?;
-=======
-    pub fn verify_dr(&self, dut: &Dut, transaction: &Transaction) -> Result<()> {
-        let tms = PinCollection::from_group(&dut, &self.tms.0, self.tms.1)?;
-        let tdo = PinCollection::from_group(&dut, &self.tdo.0, self.tdo.1)?;
-        let trans = node!(JTAGVerifyDR, self.id, transaction.clone(), None);
-        let n_id = TEST.push_and_open(trans.clone());
-
-        self.comment("Move to Shift-DR");
-        tms.drive_low().cycle();
-        tms.drive_high().cycle();
-        tms.drive_low().cycles(2);
-        self.comment(&format!("Verify DR {:?}", transaction.data));
-        let mut nodes = tdo.push_transaction_nodes(&transaction)?;
         nodes.insert(
             nodes.len() - 2,
             tms.drive_high_nodes().first().unwrap().clone(),
@@ -417,7 +273,6 @@
         self.comment("Move to IDLE");
         tms.drive_low().cycle();
 
->>>>>>> 2443c68c
         TEST.close(n_id)?;
         Ok(())
     }
