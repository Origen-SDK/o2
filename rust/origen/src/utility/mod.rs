pub mod big_uint_helpers;
pub mod file_utils;
pub mod location;
#[macro_use]
pub mod logger;
pub mod command_helpers;
<<<<<<< HEAD

use crate::STATUS;
use std::path::{Path, PathBuf};

/// Resolves a directory path from the current application root.
/// Accepts an optional 'user_val' and a default. The resulting directory will be resolved from:
/// 1. If a user value is given, and its absolute, this is the final path.
/// 2. If a user value is given but its not absolute, then the final path is the user path relative to the application root.
/// 3. If no user value is given, the final path is the default path relative to the root.
/// Notes:
///   A default is required, but an empty default will point to the application root.
///   The default is assumed to be relative. Absolute defaults are not supported.
pub fn resolve_dir_from_app_root(user_val: Option<&String>, default: &str) -> PathBuf {
    let offset;
    if let Some(user_str) = user_val {
        if Path::new(&user_str).is_absolute() {
            return PathBuf::from(user_str);
        } else {
            offset = user_str.to_string();
        }
    } else {
        offset = default.to_string();
    }
    let mut dir = STATUS.root.clone();
    dir.push(offset);
    dir
}
=======
pub mod differ;
>>>>>>> 95edac96
<|MERGE_RESOLUTION|>--- conflicted
+++ resolved
@@ -1,10 +1,10 @@
 pub mod big_uint_helpers;
+pub mod differ;
 pub mod file_utils;
 pub mod location;
 #[macro_use]
 pub mod logger;
 pub mod command_helpers;
-<<<<<<< HEAD
 
 use crate::STATUS;
 use std::path::{Path, PathBuf};
@@ -28,10 +28,7 @@
     } else {
         offset = default.to_string();
     }
-    let mut dir = STATUS.root.clone();
+    let mut dir = STATUS.origen_wksp_root.clone();
     dir.push(offset);
     dir
-}
-=======
-pub mod differ;
->>>>>>> 95edac96
+}