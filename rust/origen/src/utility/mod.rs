pub mod big_uint_helpers;
pub mod file_actions;
pub mod file_utils;
pub mod location;
#[macro_use]
pub mod logger;
pub mod command_helpers;
pub mod github;
pub mod mailer;
pub mod num_helpers;
pub mod release_scribe;
pub mod sessions;
pub mod version;

use crate::{Result, STATUS};
use std::ffi::OsStr;
use std::path::{Path, PathBuf};

pub fn resolve_os_str(s: &OsStr) -> Result<String> {
    Ok(s.to_os_string().into_string()?)
}

/// Resolves a directory path from the current application root.
/// Accepts an optional 'user_val' and a default. The resulting directory will be resolved from:
/// 1. If a user value is given, and its absolute, this is the final path.
/// 2. If a user value is given but its not absolute, then the final path is the user path relative to the application root.
/// 3. If no user value is given, the final path is the default path relative to the root.
/// Notes:
///   A default is required, but an empty default will point to the application root.
///   The default is assumed to be relative. Absolute defaults are not supported.
pub fn resolve_dir_from_app_root(user_val: Option<&String>, default: &str) -> PathBuf {
    let offset;
    if let Some(user_str) = user_val {
        if Path::new(&user_str).is_absolute() {
            return PathBuf::from(user_str);
        } else {
            offset = user_str.to_string();
        }
    } else {
        offset = default.to_string();
    }
    let mut dir = STATUS.origen_wksp_root.clone();
    dir.push(offset);
    dir
}

<<<<<<< HEAD
=======
/// Checks the given values of a vector against an enumerated set of accepted values.
/// Optionally, check for duplicate items as well.
pub fn check_vec<T: std::cmp::Eq + std::hash::Hash + std::fmt::Display, V>(
    vut: &Vec<T>,
    valid_values_hashmap: &HashMap<T, V>,
    allow_duplicates: bool,
    obj_name: &str,
    container_name: &str,
) -> Result<()> {
    let mut indices = HashMap::new();
    for (i, d) in vut.iter().enumerate() {
        if valid_values_hashmap.contains_key(d) {
            if !allow_duplicates {
                if let Some(idx) = indices.get(d) {
                    // Duplicate dataset
                    bail!(
                        "{} '{}' can only appear once in the {} (first appearance at index {} - duplicate at index {})",
                        obj_name,
                        d,
                        container_name,
                        idx,
                        i
                    );
                }
            }
            indices.insert(d, i);
        } else {
            bail!(
                "'{}' is not a valid {} and cannot be used in the {}",
                d,
                obj_name,
                container_name
            );
        }
    }
    Ok(())
}

pub fn str_to_bool(s: &str) -> Result<bool> {
    match s {
        "true" | "True" => Ok(true),
        "false" | "False" => Ok(false),
        _ => bail!("Could not convert string {} to boolean value", s),
    }
}

>>>>>>> 1fc65ca1
pub fn status_to_bool(s: &str) -> Result<bool> {
    match s.to_lowercase().as_str() {
        "pass" | "success" | "true" => Ok(true),
        "fail" | "error" | "false" => Ok(false),
        _ => bail!("Could not convert '{}' to boolean value", s),
    }
}<|MERGE_RESOLUTION|>--- conflicted
+++ resolved
@@ -44,55 +44,6 @@
     dir
 }
 
-<<<<<<< HEAD
-=======
-/// Checks the given values of a vector against an enumerated set of accepted values.
-/// Optionally, check for duplicate items as well.
-pub fn check_vec<T: std::cmp::Eq + std::hash::Hash + std::fmt::Display, V>(
-    vut: &Vec<T>,
-    valid_values_hashmap: &HashMap<T, V>,
-    allow_duplicates: bool,
-    obj_name: &str,
-    container_name: &str,
-) -> Result<()> {
-    let mut indices = HashMap::new();
-    for (i, d) in vut.iter().enumerate() {
-        if valid_values_hashmap.contains_key(d) {
-            if !allow_duplicates {
-                if let Some(idx) = indices.get(d) {
-                    // Duplicate dataset
-                    bail!(
-                        "{} '{}' can only appear once in the {} (first appearance at index {} - duplicate at index {})",
-                        obj_name,
-                        d,
-                        container_name,
-                        idx,
-                        i
-                    );
-                }
-            }
-            indices.insert(d, i);
-        } else {
-            bail!(
-                "'{}' is not a valid {} and cannot be used in the {}",
-                d,
-                obj_name,
-                container_name
-            );
-        }
-    }
-    Ok(())
-}
-
-pub fn str_to_bool(s: &str) -> Result<bool> {
-    match s {
-        "true" | "True" => Ok(true),
-        "false" | "False" => Ok(false),
-        _ => bail!("Could not convert string {} to boolean value", s),
-    }
-}
-
->>>>>>> 1fc65ca1
 pub fn status_to_bool(s: &str) -> Result<bool> {
     match s.to_lowercase().as_str() {
         "pass" | "success" | "true" => Ok(true),
