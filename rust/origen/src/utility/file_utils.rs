use super::command_helpers::log_stdout_and_stderr;
use crate::Result;
use std::env;
use std::path::{Path, PathBuf};
use std::process::{Command, Stdio};

/// Returns the given abs path as a relative path. By default it will be made relative to the
/// PWD, but an alternative path to make it relative to can be supplied.
/// Can return an error if
///  * There is a problem resolving the PWD
///  * If the given abs_path or relative_to is not absolute
pub fn to_relative_path(abs_path: &Path, relative_to: Option<&Path>) -> Result<PathBuf> {
    let base = match relative_to {
        None => env::current_dir()?,
        Some(p) => p.to_path_buf(),
    };
    if !abs_path.is_absolute() {
        bail!(
            "An absolute path must be given to to_relative_path, this is relative: '{}'",
            abs_path.display()
        );
    }
    if !base.is_absolute() {
        bail!(
            "An absolute path must be given to to_relative_path, this is relative: '{}'",
            base.display()
        );
    }

    // This code came from here: https://stackoverflow.com/a/39343127/220679

    use std::path::Component;

    let mut ita = abs_path.components();
    let mut itb = base.components();
    let mut comps: Vec<Component> = vec![];
    loop {
        match (ita.next(), itb.next()) {
            (None, None) => break,
            (Some(a), None) => {
                comps.push(a);
                comps.extend(ita.by_ref());
                break;
            }
            (None, _) => comps.push(Component::ParentDir),
            (Some(a), Some(b)) if comps.is_empty() && a == b => (),
            (Some(a), Some(b)) if b == Component::CurDir => comps.push(a),
            (Some(_), Some(b)) if b == Component::ParentDir => {
                bail!(
                    "Could not work out relative path from '{}' to '{}'",
                    base.display(),
                    abs_path.display()
                )
            }
            (Some(a), Some(_)) => {
                comps.push(Component::ParentDir);
                for _ in itb {
                    comps.push(Component::ParentDir);
                }
                comps.push(a);
                comps.extend(ita.by_ref());
                break;
            }
        }
    }
    Ok(comps.iter().map(|c| c.as_os_str()).collect())
}

/// Move a file or directory
pub fn mv(source: &Path, dest: &Path) -> Result<()> {
    if cfg!(windows) {
        bail!("origen::utility::file_utils::move function is not supported on Windows yet");
    }
    if !source.exists() {
        bail!("The source file/dir {} does not exist", source.display());
    }
    log_debug!("Moving '{}' to '{}'", source.display(), dest.display());

    let mut process = Command::new("mv")
        .args(&vec![source.to_str().unwrap(), dest.to_str().unwrap()])
        .stdout(Stdio::piped())
        .stderr(Stdio::piped())
        .spawn()?;

    log_stdout_and_stderr(&mut process, None, None);

    if process.wait()?.success() {
        Ok(())
    } else {
        bail!(
            "Something went wrong when moving {}, see log for details",
            source.display()
        )
    }
}

/// Copy the given file or directory to the given directory, directories will be copied recursively.
pub fn copy(source: &Path, dest: &Path) -> Result<()> {
    log_debug!("Copying '{}' to '{}'", source.display(), dest.display());
    _copy(source, dest, false)
}

/// Like copy, however if the source is a directory then its contents will be copied to the target
/// directory, rather than copying the source folder itself
pub fn copy_contents(source: &Path, dest: &Path) -> Result<()> {
    log_debug!(
        "Copying contents of '{}' to '{}'",
        source.display(),
        dest.display()
    );
    _copy(source, dest, true)
}

pub fn _copy(source: &Path, dest: &Path, contents: bool) -> Result<()> {
    if !source.exists() {
        bail!("The source file/dir {} does not exist", source.display());
    }

    if cfg!(windows) {
        bail!("origen::utility::file_utils copy functions are not supported on Windows yet")
    } else {
        let mut args = vec!["-r"];

        let s;
        if contents && source.is_dir() {
            s = format!("{}/.", source.to_str().unwrap());
            args.push(&s);
        } else {
            args.push(source.to_str().unwrap());
        };
        args.push(dest.to_str().unwrap());

        let mut process = Command::new("cp")
            .args(&args)
            .stdout(Stdio::piped())
            .stderr(Stdio::piped())
            .spawn()?;

        log_stdout_and_stderr(&mut process, None, None);

        if process.wait()?.success() {
            Ok(())
        } else {
            bail!(
                "Something went wrong when copying {}, see log for details",
                source.display()
            )
        }
    }
}

/// Given a relative path and a path its relative to, resolve the absolute path
///
/// In Windows, 'canonicalize' prepends "\\?\".
/// However, upon some google searching, it apparently is
/// dangerous to just remove as, in certain circumstances,
/// it does resolve to a different pattern.
/// But, other libraries, like glob, cannot handle it,
/// even when the ? is escaped.
/// So, instead just mashing the relative piece atop the
/// relative_to directory and users of these paths
/// can decide how to resolve.
/// For example, glob has no problem correctly resolving
/// this, without canonicalize
///
/// TL;DR - this needs some work in the future
pub fn to_abs_path(path: &PathBuf, relative_to: &PathBuf) -> Result<PathBuf> {
    if path.is_relative() {
        let mut resolved = PathBuf::from(relative_to);
        resolved.push(path);
        Ok(resolved)
    } else {
        Ok(path.to_path_buf())
    }
<<<<<<< HEAD
=======
}

pub enum FilePermissions {
    Private,
    Group,
    GroupWritable,
    PublicWithGroupWritable,
    Public,
    WorldWritable,
    Custom(u16),
}

impl FilePermissions {
    pub fn to_str(&self) -> String {
        match self {
            Self::Private => "private".to_string(),
            Self::Group => "group".to_string(),
            Self::GroupWritable => "group_writable".to_string(),
            Self::PublicWithGroupWritable => "public_with_group_writable".to_string(),
            Self::Public => "public".to_string(),
            Self::WorldWritable => "world_writable".to_string(),
            Self::Custom(perms) => format!("custom({})", perms),
        }
    }

    pub fn to_i(&self) -> u16 {
        match self {
            Self::Private => 0700,
            Self::Group => 0750,
            Self::GroupWritable => 0770,
            Self::PublicWithGroupWritable => 0775,
            Self::Public => 0755,
            Self::WorldWritable => 0777,
            Self::Custom(perms) => *perms,
        }
    }

    pub fn from_str(perms: &str) -> Result<Self> {
        match perms {
            "private" | "Private" | "007" => Ok(Self::Private),
            "group" | "Group" | "057" => Ok(Self::Group),
            "group_writable" | "GroupWritable" | "0077" => Ok(Self::GroupWritable),
            "public_with_group_writable" | "PublicWithGroupWritable" | "0577" => {
                Ok(Self::PublicWithGroupWritable)
            }
            "public" | "Public" | "557" => Ok(Self::Public),
            "world_writable" | "WorldWritable" | "777" => Ok(Self::WorldWritable),
            _ => bail!("Cannot infer permisions from {}", perms),
        }
    }

    pub fn from_i(perms: u16) -> Result<Self> {
        match perms {
            0700 => Ok(Self::Private),
            0750 => Ok(Self::Group),
            0770 => Ok(Self::GroupWritable),
            0775 => Ok(Self::PublicWithGroupWritable),
            0755 => Ok(Self::Public),
            0777 => Ok(Self::WorldWritable),
            _ => {
                if perms > MAX_PERMISSIONS {
                    // given value exceeds max Unix permissions. Very likely this is a mistake
                    bail!(
                        "Given permissions {:#o} exceeds maximum supported Unix permissions {:#o}",
                        perms,
                        MAX_PERMISSIONS
                    )
                } else {
                    Ok(Self::Custom(perms))
                }
            }
        }
    }

    #[allow(unused_variables)]
    pub fn apply_to(&self, path: &Path, warn_when_unsupported: bool) -> Result<()> {
        cfg_if! {
            if #[cfg(unix)] {
                let f = File::open(path)?;
                let m = f.metadata()?;
                let mut permissions = m.permissions();
                permissions.set_mode(self.to_i().into());
                Ok(())
            } else {
                let message = format!(
                    "Changing file permissions to {} is not supported on OS {}",
                    self.to_str(),
                    std::env::consts::OS
                );
                if warn_when_unsupported {
                    // Generate a warning instead of throwing an error
                    crate::LOGGER.warning(&message);
                    Ok(())
                } else {
                    bail!("{}", message)
                }
            }
        }
    }
>>>>>>> 1fc65ca1
}<|MERGE_RESOLUTION|>--- conflicted
+++ resolved
@@ -172,106 +172,4 @@
     } else {
         Ok(path.to_path_buf())
     }
-<<<<<<< HEAD
-=======
-}
-
-pub enum FilePermissions {
-    Private,
-    Group,
-    GroupWritable,
-    PublicWithGroupWritable,
-    Public,
-    WorldWritable,
-    Custom(u16),
-}
-
-impl FilePermissions {
-    pub fn to_str(&self) -> String {
-        match self {
-            Self::Private => "private".to_string(),
-            Self::Group => "group".to_string(),
-            Self::GroupWritable => "group_writable".to_string(),
-            Self::PublicWithGroupWritable => "public_with_group_writable".to_string(),
-            Self::Public => "public".to_string(),
-            Self::WorldWritable => "world_writable".to_string(),
-            Self::Custom(perms) => format!("custom({})", perms),
-        }
-    }
-
-    pub fn to_i(&self) -> u16 {
-        match self {
-            Self::Private => 0700,
-            Self::Group => 0750,
-            Self::GroupWritable => 0770,
-            Self::PublicWithGroupWritable => 0775,
-            Self::Public => 0755,
-            Self::WorldWritable => 0777,
-            Self::Custom(perms) => *perms,
-        }
-    }
-
-    pub fn from_str(perms: &str) -> Result<Self> {
-        match perms {
-            "private" | "Private" | "007" => Ok(Self::Private),
-            "group" | "Group" | "057" => Ok(Self::Group),
-            "group_writable" | "GroupWritable" | "0077" => Ok(Self::GroupWritable),
-            "public_with_group_writable" | "PublicWithGroupWritable" | "0577" => {
-                Ok(Self::PublicWithGroupWritable)
-            }
-            "public" | "Public" | "557" => Ok(Self::Public),
-            "world_writable" | "WorldWritable" | "777" => Ok(Self::WorldWritable),
-            _ => bail!("Cannot infer permisions from {}", perms),
-        }
-    }
-
-    pub fn from_i(perms: u16) -> Result<Self> {
-        match perms {
-            0700 => Ok(Self::Private),
-            0750 => Ok(Self::Group),
-            0770 => Ok(Self::GroupWritable),
-            0775 => Ok(Self::PublicWithGroupWritable),
-            0755 => Ok(Self::Public),
-            0777 => Ok(Self::WorldWritable),
-            _ => {
-                if perms > MAX_PERMISSIONS {
-                    // given value exceeds max Unix permissions. Very likely this is a mistake
-                    bail!(
-                        "Given permissions {:#o} exceeds maximum supported Unix permissions {:#o}",
-                        perms,
-                        MAX_PERMISSIONS
-                    )
-                } else {
-                    Ok(Self::Custom(perms))
-                }
-            }
-        }
-    }
-
-    #[allow(unused_variables)]
-    pub fn apply_to(&self, path: &Path, warn_when_unsupported: bool) -> Result<()> {
-        cfg_if! {
-            if #[cfg(unix)] {
-                let f = File::open(path)?;
-                let m = f.metadata()?;
-                let mut permissions = m.permissions();
-                permissions.set_mode(self.to_i().into());
-                Ok(())
-            } else {
-                let message = format!(
-                    "Changing file permissions to {} is not supported on OS {}",
-                    self.to_str(),
-                    std::env::consts::OS
-                );
-                if warn_when_unsupported {
-                    // Generate a warning instead of throwing an error
-                    crate::LOGGER.warning(&message);
-                    Ok(())
-                } else {
-                    bail!("{}", message)
-                }
-            }
-        }
-    }
->>>>>>> 1fc65ca1
 }