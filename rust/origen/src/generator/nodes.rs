use super::stil;
use crate::core::model::pins::pin::PinActions;
use num_bigint::BigUint;
use std::collections::HashMap;

type Id = usize;

#[derive(Clone, Debug, PartialEq, Serialize)]
pub enum Attrs {
    // A meta-node type, used to indicate a node who's children should be placed inline at the given location
    _Inline,

    //////////////////////////////////////////////////////////////////////////////////////////////////////////
    //// Data Types
    //////////////////////////////////////////////////////////////////////////////////////////////////////////
    Integer(i64),
    Float(f64),
    String(String),
    //////////////////////////////////////////////////////////////////////////////////////////////////////////
    //// Test (pat gen) nodes
    //////////////////////////////////////////////////////////////////////////////////////////////////////////
    Test(String),
    Comment(u8, String), // level, msg
    SetTimeset(usize),   // Indicates both a set or change of the current timeset
    ClearTimeset,
    SetPinHeader(usize), // Indicates the pin header selected
    ClearPinHeader,
    PinAction(HashMap<String, (PinActions, u8)>), // Pin IDs, PinActions, Pin Data
    RegWrite(Id, BigUint, Option<BigUint>, Option<String>), // reg_id, data, overlay_enable, overlay_str
    RegVerify(
        Id,
        BigUint,
        Option<BigUint>,
        Option<BigUint>,
        Option<BigUint>,
        Option<String>,
    ), // reg_id, data, verify_enable, capture_enable, overlay_enable, overlay_str
    JTAGWriteIR(u32, BigUint, Option<BigUint>, Option<String>), // size, data, overlay_enable, overlay_str
    JTAGVerifyIR(
        u32,
        BigUint,
        Option<BigUint>,
        Option<BigUint>,
        Option<BigUint>,
        Option<String>,
    ), // size, data, verify_enable, capture_enable, overlay_enable, overlay_str
    JTAGWriteDR(u32, BigUint, Option<BigUint>, Option<String>), // size, data, overlay_enable, overlay_str
    JTAGVerifyDR(
        u32,
        BigUint,
        Option<BigUint>,
        Option<BigUint>,
        Option<BigUint>,
        Option<String>,
    ), // size, data, verify_enable, capture_enable, overlay_enable, overlay_str
    Cycle(u32, bool), // repeat (0 not allowed), compressable
    PatternEnd, // Represents the end of a pattern. Note: this doesn't necessarily need to be the last node, but
<<<<<<< HEAD
                // represents the end of the 'pattern vectors', for vector-based testers.
    PatternHeader,

    //// Text (Comment) nodes
    //// Useful for formatting comment blocks in the AST.
    TextSection(Option<String>, Option<u8>), // The start of a new section.
                            // How exactly this will look in the output is up to the render, but there should be some sort of
                            // delimiter or otherwise obvious 'break' in the text
                            // This node optionally accepts a 'title', which can be handled however the renderer sees fit.
                            // It also optionally accetps a 'level', which the renderer can use to decide how to delimit it
    TextLine, // Content that should appear on the same line. This is only a single node so that other nodes can be used in its children.
                        // For example:
                        //   TextLine
                        //     Text("Hi ")
                        //     Author
                        //     Text("!")
                        // Should render something like: Hi coreyeng!
                        // Note: nested TextLines are not supported and exact output is dependent on the renderer.
    Text(String),

    //// Content Nodes
    User, // Inserts the current user
    CurrentCommand, // Inserts the current command
    Timestamp, // Inserts a timestamp
    Mode, // Inserts the current mode
    TargetsStacked, // Inserts the current targets as several "Text" nodes
    // TargetsLinearized, // Inserts the targets as a comma-separated list
    OS, // Inserts the OS
    // AppVersion, <- Currently not supported
    AppRoot,
    OrigenVersion,
    OrigenRoot,
=======
    // represents the end of the 'pattern vectors', for vector-based testers.
>>>>>>> 19a94fa9

    //// Teradyne custom nodes

    //// Advantest custom nodes

    //////////////////////////////////////////////////////////////////////////////////////////////////////////
    //// Flow (prog gen) nodes
    //////////////////////////////////////////////////////////////////////////////////////////////////////////
    Flow(String),

    //////////////////////////////////////////////////////////////////////////////////////////////////////////
    //// STIL
    //////////////////////////////////////////////////////////////////////////////////////////////////////////
    STIL,
    STILUnknown,
    STILVersion(u32, u32), // major, minor
    STILHeader,
    STILTitle(String),
    STILDate(String),
    STILSource(String),
    STILHistory,
    STILAnnotation(String),
    STILInclude(String, Option<String>),
    STILSignals,
    STILSignal(String, stil::SignalType), // name, type
    STILTermination(stil::Termination),
    STILDefaultState(stil::State),
    STILBase(stil::Base, String),
    STILAlignment(stil::Alignment),
    STILScanIn(u32),
    STILScanOut(u32),
    STILDataBitCount(u32),
    STILSignalGroups(Option<String>),
    STILSignalGroup(String),
    STILSigRefExpr,
    STILTimeExpr,
    STILSIUnit(String),
    STILEngPrefix(String),
    STILAdd,
    STILSubtract,
    STILMultiply,
    STILDivide,
    STILParens,
    STILNumberWithUnit,
    STILPatternExec(Option<String>),
    STILCategoryRef(String),
    STILSelectorRef(String),
    STILTimingRef(String),
    STILPatternBurstRef(String),
    STILPatternBurst(String),
    STILSignalGroupsRef(String),
    STILMacroDefs(String),
    STILProcedures(String),
    STILScanStructuresRef(String),
    STILStart(String),
    STILStop(String),
    STILTerminations,
    STILTerminationItem,
    STILPatList,
    STILPat(String),
    STILLabel(String),
    STILTiming(Option<String>),
    STILWaveformTable(String),
    STILPeriod,
    STILInherit(String),
    STILSubWaveforms,
    STILSubWaveform,
    STILWaveforms,
    STILWaveform,
    STILWFChar(String),
    STILEvent,
    STILEventList(Vec<char>),
    STILSpec(Option<String>),
    STILCategory(String),
    STILSpecItem,
    STILTypicalVar(String),
    STILSpecVar(String),
    STILSpecVarItem(stil::Selector),
    STILVariable(String),
    STILSelector(String),
    STILSelectorItem(String, stil::Selector),
    STILScanStructures(Option<String>),
    STILScanChain(String),
    STILScanLength(u64),
    STILScanOutLength(u64),
    STILScanCells,
    STILScanMasterClock,
    STILScanSlaveClock,
    STILScanInversion(u8),
    STILScanInName(String),
    STILScanOutName(String),
    STILNot,
    STILPattern(String),
    STILTimeUnit,
    STILVector,
    STILCyclizedData,
    STILNonCyclizedData,
    STILRepeat(u64),
    STILWaveformFormat,
    STILHexFormat(Option<String>),
    STILDecFormat(Option<String>),
    STILData(String),
    STILTimeValue(u64),
    STILWaveformRef(String),
    STILCondition,
    STILCall(String),
    STILMacro(String),
    STILLoop(u64),
    STILMatchLoop(Option<u64>),
    STILGoto(String),
    STILBreakPoint,
    STILIDDQ,
    STILStopStatement,
}<|MERGE_RESOLUTION|>--- conflicted
+++ resolved
@@ -55,7 +55,6 @@
     ), // size, data, verify_enable, capture_enable, overlay_enable, overlay_str
     Cycle(u32, bool), // repeat (0 not allowed), compressable
     PatternEnd, // Represents the end of a pattern. Note: this doesn't necessarily need to be the last node, but
-<<<<<<< HEAD
                 // represents the end of the 'pattern vectors', for vector-based testers.
     PatternHeader,
 
@@ -88,9 +87,6 @@
     AppRoot,
     OrigenVersion,
     OrigenRoot,
-=======
-    // represents the end of the 'pattern vectors', for vector-based testers.
->>>>>>> 19a94fa9
 
     //// Teradyne custom nodes
 
