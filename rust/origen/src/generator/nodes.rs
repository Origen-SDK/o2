--- conflicted
+++ resolved
@@ -43,12 +43,7 @@
     PinGroupAction(usize, Vec<String>, Option<HashMap<String, crate::Metadata>>),
     PinAction(usize, String, Option<HashMap<String, crate::Metadata>>),
     Opcode(String, IndexMap<String, String>), // Opcode, Arguments<Argument Key, Argument Value>
-<<<<<<< HEAD
-    Cycle(u32, bool), // repeat (0 not allowed), compressable
-    //Wait(usize, crate::NanoDuration),
-=======
     Cycle(u32, bool),                         // repeat (0 not allowed), compressable
->>>>>>> 6145b770
     PatternHeader,
     PatternEnd, // Represents the end of a pattern. Note: this doesn't necessarily need to be the last node, but
     // represents the end of the 'pattern vectors', for vector-based testers.
