#[macro_use]
pub mod ast;
mod node;
mod nodes;
pub mod processor;
<<<<<<< HEAD
pub mod processors;
=======
mod processors;
pub mod stil;
>>>>>>> d986b65a
mod test_manager;

pub use test_manager::TestManager;

#[cfg(test)]
mod tests {
    use crate::generator::ast::*;
    use crate::generator::processors::*;
    use crate::generator::TestManager;

    #[test]
    fn basic_ast_creation_and_processor_test() {
        let test = TestManager::new();

        test.start("trim_vbgap");
        let c = node!(Comment, 1, "Hello".to_string());
        test.push(c);

        let reg_trans = node!(RegWrite, 10, 0x12345678_u32.into(), None, None);
        let tid = test.push_and_open(reg_trans);
        let c = node!(Comment, 1, "Should be inside reg transaction".to_string());
        test.push(c);
        let cyc = node!(Cycle, 1, false);
        test.push(cyc);
        let cyc = node!(Cycle, 1, true);
        for _i in 0..5 {
            test.push(cyc.clone());
        }

        // Verify comparisons work

        let mut ast1 = AST::new();
        ast1.push_and_open(node!(Test, "trim_vbgap".to_string()));
        ast1.push(node!(Comment, 1, "Hello".to_string()));
        let r = ast1.push_and_open(node!(RegWrite, 10, 0x12345678_u32.into(), None, None));
        ast1.push(node!(
            Comment,
            1,
            "Should be inside reg transaction".to_string()
        ));
        ast1.push(node!(Cycle, 1, false));
        let cyc = node!(Cycle, 1, true);
        for _i in 0..5 {
            ast1.push(cyc.clone());
        }
        ast1.close(r).unwrap();
        assert_eq!(test, ast1);

        // Complete the AST and test again

        test.close(tid).expect("Closed reg trans properly");
        let c = node!(Comment, 1, "Should be outside reg transaction".to_string());
        test.push(c);

        let mut ast2 = AST::new();
        ast2.push_and_open(node!(Test, "trim_vbgap".to_string()));
        ast2.push(node!(Comment, 1, "Hello".to_string()));
        let r = ast2.push_and_open(node!(RegWrite, 10, 0x12345678_u32.into(), None, None));
        ast2.push(node!(
            Comment,
            1,
            "Should be inside reg transaction".to_string()
        ));
        ast2.push(node!(Cycle, 1, false));
        let cyc = node!(Cycle, 1, true);
        for _i in 0..5 {
            ast2.push(cyc.clone());
        }
        ast2.close(r).unwrap();
        ast2.push(node!(
            Comment,
            1,
            "Should be outside reg transaction".to_string()
        ));
        assert_eq!(test, ast2);
        assert_eq!(ast2, test);

        // Test upcase comments processor

        let new_ast = test.process(&mut |ast| UpcaseComments::run(ast).expect("comments upcased"));

        let mut ast = AST::new();
        ast.push_and_open(node!(Test, "trim_vbgap".to_string()));
        ast.push(node!(Comment, 1, "HELLO".to_string()));
        let r = ast.push_and_open(node!(RegWrite, 10, 0x12345678_u32.into(), None, None));
        ast.push(node!(
            Comment,
            1,
            "SHOULD BE INSIDE REG TRANSACTION".to_string()
        ));
        ast.push(node!(Cycle, 1, false));
        let cyc = node!(Cycle, 1, true);
        for _i in 0..5 {
            ast.push(cyc.clone());
        }
        ast.close(r).unwrap();
        ast.push(node!(
            Comment,
            1,
            "SHOULD BE OUTSIDE REG TRANSACTION".to_string()
        ));
        assert_eq!(new_ast, ast);
        assert_eq!(ast, new_ast);

        // Test cycle combiner processor

        let new_ast = CycleCombiner::run(&new_ast).unwrap();

        let mut ast = AST::new();
        ast.push_and_open(node!(Test, "trim_vbgap".to_string()));
        ast.push(node!(Comment, 1, "HELLO".to_string()));
        let r = ast.push_and_open(node!(RegWrite, 10, 0x12345678_u32.into(), None, None));
        ast.push(node!(
            Comment,
            1,
            "SHOULD BE INSIDE REG TRANSACTION".to_string()
        ));
        ast.push(node!(Cycle, 1, false));
        ast.push(node!(Cycle, 5, true));
        ast.close(r).unwrap();
        ast.push(node!(
            Comment,
            1,
            "SHOULD BE OUTSIDE REG TRANSACTION".to_string()
        ));
        assert_eq!(new_ast, ast);

        // Test the original AST is still available/unmodified
        assert_eq!(test, ast2);
    }

    #[test]
    fn nodes_can_be_replaced() {
        let test = TestManager::new();

        test.start("t1");
        let reg_trans = node!(RegWrite, 10, 0x12345678_u32.into(), None, None);
        test.push(node!(Cycle, 1, false));
        let _tid = test.push_and_open(reg_trans);
        test.push(node!(Cycle, 1, false));
        test.push(node!(Cycle, 1, true));
        test.push(node!(Cycle, 1, true));

        let mut ast = AST::new();
        ast.push_and_open(node!(Test, "t1".to_string()));
        ast.push(node!(Cycle, 1, false));
        let _r = ast.push_and_open(node!(RegWrite, 10, 0x12345678_u32.into(), None, None));
        ast.push(node!(Cycle, 1, false));
        ast.push(node!(Cycle, 1, true));
        ast.push(node!(Cycle, 1, true));
        assert_eq!(test, ast);

        // Test replacing the last node
        test.replace(node!(Cycle, 5, false), 0).expect("Ok1");

        let mut ast = AST::new();
        ast.push_and_open(node!(Test, "t1".to_string()));
        ast.push(node!(Cycle, 1, false));
        let _r = ast.push_and_open(node!(RegWrite, 10, 0x12345678_u32.into(), None, None));
        ast.push(node!(Cycle, 1, false));
        ast.push(node!(Cycle, 1, true));
        ast.push(node!(Cycle, 5, false));
        assert_eq!(test, ast);

        // Test replacing with offset
        test.replace(node!(Cycle, 10, false), 2).expect("Ok2");

        let mut ast = AST::new();
        ast.push_and_open(node!(Test, "t1".to_string()));
        ast.push(node!(Cycle, 1, false));
        let _r = ast.push_and_open(node!(RegWrite, 10, 0x12345678_u32.into(), None, None));
        ast.push(node!(Cycle, 10, false));
        ast.push(node!(Cycle, 1, true));
        ast.push(node!(Cycle, 5, false));
        assert_eq!(test, ast);

        // Test replacing an open node
        let test2 = test.clone();
        test2.replace(node!(Cycle, 15, true), 3).expect("Ok3");

        let mut ast = AST::new();
        ast.push_and_open(node!(Test, "t1".to_string()));
        ast.push(node!(Cycle, 1, false));
        ast.push(node!(Cycle, 15, true));
        assert_eq!(test2, ast);

        // Test replacing an upstream node
        test.replace(node!(Cycle, 15, true), 4).expect("Ok4");

        let mut ast = AST::new();
        ast.push_and_open(node!(Test, "t1".to_string()));
        ast.push(node!(Cycle, 15, true));
        let _r = ast.push_and_open(node!(RegWrite, 10, 0x12345678_u32.into(), None, None));
        ast.push(node!(Cycle, 10, false));
        ast.push(node!(Cycle, 1, true));
        ast.push(node!(Cycle, 5, false));
        assert_eq!(test, ast);

        test.replace(node!(Test, "t2".to_string()), 5).expect("Ok5");

        let mut ast = AST::new();
        ast.push_and_open(node!(Test, "t2".to_string()));
        let _r = ast.push_and_open(node!(RegWrite, 10, 0x12345678_u32.into(), None, None));
        ast.push(node!(Cycle, 10, false));
        ast.push(node!(Cycle, 1, true));
        ast.push(node!(Cycle, 5, false));
        assert_eq!(test, ast);
    }

    #[test]
    fn nodes_can_be_inserted() {
        let test = TestManager::new();

        test.start("t1");
        let reg_trans = node!(RegWrite, 10, 0x12345678_u32.into(), None, None);
        test.push(node!(Cycle, 1, false));
        let _tid = test.push_and_open(reg_trans);
        test.push(node!(Cycle, 1, false));
        test.push(node!(Cycle, 1, true));
        test.push(node!(Cycle, 1, true));

        let mut ast = AST::new();
        ast.push_and_open(node!(Test, "t1".to_string()));
        ast.push(node!(Cycle, 1, false));
        let _r = ast.push_and_open(node!(RegWrite, 10, 0x12345678_u32.into(), None, None));
        ast.push(node!(Cycle, 1, false));
        ast.push(node!(Cycle, 1, true));
        ast.push(node!(Cycle, 1, true));
        assert_eq!(test, ast);

        // Test inserting the last node
        test.insert(node!(Cycle, 6, false), 0).expect("Ok1");

        let mut ast = AST::new();
        ast.push_and_open(node!(Test, "t1".to_string()));
        ast.push(node!(Cycle, 1, false));
        let _r = ast.push_and_open(node!(RegWrite, 10, 0x12345678_u32.into(), None, None));
        ast.push(node!(Cycle, 1, false));
        ast.push(node!(Cycle, 1, true));
        ast.push(node!(Cycle, 1, true));
        ast.push(node!(Cycle, 6, false));
        assert_eq!(test, ast);

        // Test inserting within immediate children
        test.insert(node!(Cycle, 7, false), 2).expect("Ok2");

        let mut ast = AST::new();
        ast.push_and_open(node!(Test, "t1".to_string()));
        ast.push(node!(Cycle, 1, false));
        let _r = ast.push_and_open(node!(RegWrite, 10, 0x12345678_u32.into(), None, None));
        ast.push(node!(Cycle, 1, false));
        ast.push(node!(Cycle, 1, true));
        ast.push(node!(Cycle, 7, false));
        ast.push(node!(Cycle, 1, true));
        ast.push(node!(Cycle, 6, false));
        assert_eq!(test, ast);

        test.insert(node!(Cycle, 8, false), 5).expect("Ok2");

        let mut ast = AST::new();
        ast.push_and_open(node!(Test, "t1".to_string()));
        ast.push(node!(Cycle, 1, false));
        let _r = ast.push_and_open(node!(RegWrite, 10, 0x12345678_u32.into(), None, None));
        ast.push(node!(Cycle, 8, false));
        ast.push(node!(Cycle, 1, false));
        ast.push(node!(Cycle, 1, true));
        ast.push(node!(Cycle, 7, false));
        ast.push(node!(Cycle, 1, true));
        ast.push(node!(Cycle, 6, false));
        assert_eq!(test, ast);

        // Test inserting within next level up children

        test.insert(node!(Cycle, 9, false), 7).expect("Ok2");

        let mut ast = AST::new();
        ast.push_and_open(node!(Test, "t1".to_string()));
        ast.push(node!(Cycle, 1, false));
        ast.push(node!(Cycle, 9, false));
        let _r = ast.push_and_open(node!(RegWrite, 10, 0x12345678_u32.into(), None, None));
        ast.push(node!(Cycle, 8, false));
        ast.push(node!(Cycle, 1, false));
        ast.push(node!(Cycle, 1, true));
        ast.push(node!(Cycle, 7, false));
        ast.push(node!(Cycle, 1, true));
        ast.push(node!(Cycle, 6, false));
        assert_eq!(test, ast);

        test.insert(node!(Cycle, 10, false), 9).expect("Ok2");

        let mut ast = AST::new();
        ast.push_and_open(node!(Test, "t1".to_string()));
        ast.push(node!(Cycle, 10, false));
        ast.push(node!(Cycle, 1, false));
        ast.push(node!(Cycle, 9, false));
        let _r = ast.push_and_open(node!(RegWrite, 10, 0x12345678_u32.into(), None, None));
        ast.push(node!(Cycle, 8, false));
        ast.push(node!(Cycle, 1, false));
        ast.push(node!(Cycle, 1, true));
        ast.push(node!(Cycle, 7, false));
        ast.push(node!(Cycle, 1, true));
        ast.push(node!(Cycle, 6, false));
        assert_eq!(test, ast);
    }

    #[test]
    fn nodes_can_be_inspected() {
        let test = TestManager::new();

        test.start("t1");
        test.push(node!(Cycle, 1, true));
        let reg_trans = node!(RegWrite, 10, 0x12345678_u32.into(), None, None);
        let _tid = test.push_and_open(reg_trans);
        test.push(node!(Cycle, 2, true));
        test.push(node!(Cycle, 3, true));
        test.push(node!(Cycle, 4, true));

        assert_eq!(test.get(0).unwrap(), node!(Cycle, 4, true));
        assert_eq!(test.get(1).unwrap(), node!(Cycle, 3, true));
        assert_eq!(test.get(2).unwrap(), node!(Cycle, 2, true));
        assert_eq!(test.get(4).unwrap(), node!(Cycle, 1, true));

        // Test cycle optimizer code
        if let Attrs::Cycle(repeat, compressable) = test.get(0).unwrap().attrs {
            if compressable {
                test.replace(node!(Cycle, repeat + 1, true), 0).expect("ok");
            }
        }

        let mut ast = AST::new();
        ast.push_and_open(node!(Test, "t1".to_string()));
        ast.push(node!(Cycle, 1, true));
        let _r = ast.push_and_open(node!(RegWrite, 10, 0x12345678_u32.into(), None, None));
        ast.push(node!(Cycle, 2, true));
        ast.push(node!(Cycle, 3, true));
        ast.push(node!(Cycle, 5, true));
        assert_eq!(test, ast);
    }
}<|MERGE_RESOLUTION|>--- conflicted
+++ resolved
@@ -3,12 +3,8 @@
 mod node;
 mod nodes;
 pub mod processor;
-<<<<<<< HEAD
 pub mod processors;
-=======
-mod processors;
 pub mod stil;
->>>>>>> d986b65a
 mod test_manager;
 
 pub use test_manager::TestManager;
