--- conflicted
+++ resolved
@@ -2,11 +2,7 @@
 
 use crate::generator::ast::*;
 use crate::generator::processor::*;
-<<<<<<< HEAD
-use crate::{app, STATUS};
-=======
-use crate::{app_config, producer, STATUS, USER};
->>>>>>> 78265683
+use crate::{app, STATUS, USER};
 
 /// Flattens nested text, textlines, text sections, etc. into 'text' types.
 /// Also evaluates text placeholder or shorthand nodes, such User, Timestamp, etc.
