use chrono::prelude::*;

use super::super::nodes::PAT;
use crate::Result;
use crate::{app, STATUS};
use origen_metal::ast::{Node, Processor, Return};

/// Flattens nested text, textlines, text sections, etc. into 'text' types.
/// Also evaluates text placeholder or shorthand nodes, such User, Timestamp, etc.
pub struct FlattenText {
    current_line: String,
    section_depth: usize,
    in_text_line: bool,

    // The following can be freely changed by the caller
    pub boundary_string: String,
    pub boundary_length: usize,
    pub indentation_length: usize,
}

impl FlattenText {
    pub fn run(node: &Node<PAT>) -> Result<Node<PAT>> {
        let mut p = FlattenText {
            current_line: "".to_string(),
            section_depth: 0,
            in_text_line: false,
            boundary_string: "*".to_string(),
            boundary_length: 90,
            indentation_length: 2,
        };
        Ok(node.process(&mut p)?.unwrap())
    }

    // Some helper methods

    /// Casts the content as a 'Text Node'
    fn to_text(&self, content: &str) -> Node<PAT> {
        let spacing_length = self.indentation_length * self.section_depth;
        node!(
            PAT::Text,
            format!("{}{}", " ".to_string().repeat(spacing_length), content)
        )
    }

    /// Casts the current line as a 'Text Node' and resets the current line
    fn current_line_to_text(&self) -> Node<PAT> {
        self.to_text(&self.current_line)
    }

    /// Inserts a section boundary node
    fn section_boundary(&self) -> Node<PAT> {
        let spacing_length = self.indentation_length * self.section_depth;
        let boundary_repeat = (self.boundary_length - spacing_length) / self.boundary_string.len();
        node!(
            PAT::Text,
            format!(
                "{}{}",
                " ".to_string().repeat(spacing_length),
                self.boundary_string.repeat(boundary_repeat)
            )
        )
    }
}

impl Processor<PAT> for FlattenText {
    fn on_node(&mut self, node: &Node<PAT>) -> origen_metal::Result<Return<PAT>> {
        match &node.attrs {
            PAT::TextSection(header, lvl) => {
                // When adding a new section, if we aren't nested then we'll print a 'boundary', which will be
                // something like "<comment char>******..."
                // We'll also print the header immediately below, if one is given
                // This nodes children will be indented
                // If we're already in a nested section, then do the same but without the section boundary
                //   Nested sections are more like 'subsections' than a bonafide section
                let mut nodes: Vec<Node<PAT>> = vec![];
                if lvl.is_some() && lvl.unwrap() == 0 {
                    nodes.push(self.section_boundary());
                }
                if let Some(h) = header {
                    nodes.push(self.to_text(h));
                }
                self.section_depth += 1;
                Ok(Return::InlineWithProcessedChildren(nodes))
            }
            PAT::Text(content) => {
                if self.in_text_line {
                    // Processing a single line: append this content to the current content and eat the node
                    self.current_line += content;
                    Ok(Return::None)
                } else {
                    // Not inside a text line, so just print the indendation followed by the content
                    Ok(Return::Replace(self.to_text(content)))
                }
            }
            PAT::TextLine => {
                // Indicate that we're in a text line and process its children
                // NOTE: this assumes that the line has already been cleared, either from the initial state
                //  or from the on_end_of_block
                // If extra content is present in this node, its a bug elsewhere in the processor
                self.in_text_line = true;
                Ok(Return::UnwrapWithProcessedChildren)
            }
<<<<<<< HEAD
            Attrs::TextBoundaryLine => Ok(Return::Inline(vec![self.section_boundary()])),
            Attrs::User => {
                if let Err(e) = origen_metal::with_current_user(|u| {
=======
            PAT::TextBoundaryLine => Ok(Return::Inline(vec![self.section_boundary()])),
            PAT::User => {
                if let Err(e) = crate::with_current_user(|u| {
>>>>>>> 1fc65ca1
                    self.current_line += &u.username()?;
                    Ok(())
                }) {
                    // Don't kill the pattern/program generation because the user ID isn't retrievable.
                    // Just be annoying about it.
                    crate::display_redln!("Unable to retrieve current user ID");
                    crate::display_redln!("Failed with error: \"{}\"", e.msg);
                    self.current_line += "Error - Could not retrieve current user ID";
                };
                Ok(Return::None)
            }
            PAT::Timestamp => {
                self.current_line += &Local::now().to_string();
                Ok(Return::None)
            }
            PAT::OrigenCommand(val) => {
                self.current_line += val;
                Ok(Return::None)
            }
            PAT::OS => {
                self.current_line += &whoami::os();
                Ok(Return::None)
            }
            PAT::Mode => {
                app().unwrap().with_config(|config| {
                    self.current_line += &config.mode;
                    Ok(())
                })?;
                Ok(Return::None)
            }
            PAT::TargetsStacked => {
                let mut nodes: Vec<Node<PAT>> = vec![];
                self.section_depth += 1;
                let _ = app().unwrap().with_config(|config| {
                    if let Some(targets) = &config.target {
                        for t in targets {
                            nodes.push(self.to_text(&t));
                        }
                    } else {
                        nodes.push(self.to_text("No targets have been set!"));
                    }
                    Ok(())
                });
                self.section_depth -= 1;
                Ok(Return::Inline(nodes))
            }
            PAT::AppRoot => {
                self.current_line += &app().unwrap().root.display().to_string();
                Ok(Return::None)
            }
            PAT::OrigenVersion => {
                self.current_line += &STATUS.origen_version.to_string();
                Ok(Return::None)
            }
            PAT::OrigenRoot => {
                self.current_line += &std::env::current_exe().unwrap().display().to_string();
                Ok(Return::None)
            }
            _ => Ok(Return::ProcessChildren),
        }
    }

    fn on_end_of_block(&mut self, node: &Node<PAT>) -> origen_metal::Result<Return<PAT>> {
        match node.attrs {
            PAT::TextLine => {
                let n = self.current_line_to_text();
                self.in_text_line = false;
                self.current_line.clear();
                Ok(Return::Inline(vec![n]))
            }
            PAT::TextSection(_, lvl) => {
                self.section_depth -= 1;
                if lvl.is_some() && lvl.unwrap() == 0 {
                    Ok(Return::Inline(vec![self.section_boundary()]))
                } else {
                    Ok(Return::None)
                }
            }
            _ => Ok(Return::None),
        }
    }
}<|MERGE_RESOLUTION|>--- conflicted
+++ resolved
@@ -100,15 +100,9 @@
                 self.in_text_line = true;
                 Ok(Return::UnwrapWithProcessedChildren)
             }
-<<<<<<< HEAD
-            Attrs::TextBoundaryLine => Ok(Return::Inline(vec![self.section_boundary()])),
-            Attrs::User => {
-                if let Err(e) = origen_metal::with_current_user(|u| {
-=======
             PAT::TextBoundaryLine => Ok(Return::Inline(vec![self.section_boundary()])),
             PAT::User => {
-                if let Err(e) = crate::with_current_user(|u| {
->>>>>>> 1fc65ca1
+                if let Err(e) = origen_metal::with_current_user(|u| {
                     self.current_line += &u.username()?;
                     Ok(())
                 }) {
