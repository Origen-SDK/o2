use super::processors::ToString;
use crate::generator::processor::*;
use crate::generator::TestManager;
use crate::TEST;
use crate::{Error, Result};
use num_bigint::BigUint;
use std::fmt;

#[macro_export]
macro_rules! node {
    ( $attr:ident, $( $x:expr ),* ) => {
        {
            crate::generator::ast::Node::new(crate::generator::ast::Attrs::$attr($( $x ),*))
        }
    };
    ( $attr:ident ) => {
        {
            crate::generator::ast::Node::new(crate::generator::ast::Attrs::$attr)
        }
    };
}

#[derive(Clone, Debug, PartialEq, Serialize)]
pub enum Attrs {
    // A meta-node type, used to indicate a node who's children should be placed inline at the given location
    _Inline,

    //////////////////////////////////////////////////////////////////////////////////////////////////////////
    //// Test (pat gen) nodes
    //////////////////////////////////////////////////////////////////////////////////////////////////////////
    Test(String),
    Comment(u8, String), // level, msg
    SetTimeset(usize), // Indicates both a set or change of the current timeset
    ClearTimeset(),
    PinWrite(Id, u128),
    PinVerify(Id, u128),
    RegWrite(Id, BigUint, Option<BigUint>, Option<String>), // reg_id, data, overlay_enable, overlay_str
    RegVerify(
        Id,
        BigUint,
        Option<BigUint>,
        Option<BigUint>,
        Option<BigUint>,
        Option<String>,
    ), // reg_id, data, verify_enable, capture_enable, overlay_enable, overlay_str
    JTAGWriteIR(u32, BigUint, Option<BigUint>, Option<String>), // size, data, overlay_enable, overlay_str
    JTAGVerifyIR(
        u32,
        BigUint,
        Option<BigUint>,
        Option<BigUint>,
        Option<BigUint>,
        Option<String>,
    ), // size, data, verify_enable, capture_enable, overlay_enable, overlay_str
    JTAGWriteDR(u32, BigUint, Option<BigUint>, Option<String>), // size, data, overlay_enable, overlay_str
    JTAGVerifyDR(
        u32,
        BigUint,
        Option<BigUint>,
        Option<BigUint>,
        Option<BigUint>,
        Option<String>,
    ), // size, data, verify_enable, capture_enable, overlay_enable, overlay_str
    Cycle(u32, bool), // repeat (0 not allowed), compressable

    //// Teradyne custom nodes

    //// Advantest custom nodes

    //////////////////////////////////////////////////////////////////////////////////////////////////////////
    //// Flow (prog gen) nodes
    //////////////////////////////////////////////////////////////////////////////////////////////////////////
    Flow(String),
}

impl Node {
    /// Returns a new node which is the output of the node processed by the given processor.
    /// Returning None means that the processor has decided that the node should be removed
    /// from the next stage AST.
    pub fn process(&self, processor: &mut dyn Processor) -> Option<Node> {
<<<<<<< HEAD
        // Call the dedicated handler for this node if it exists
        let r = match &self.attrs {
            Attrs::Test(name) => processor.on_test(&name, &self),
            Attrs::SetTimeset(timeset_id) => processor.on_set_timeset(*timeset_id, &self),
            Attrs::ClearTimeset() => processor.on_clear_timeset(&self),
            Attrs::Comment(level, msg) => processor.on_comment(*level, &msg, &self),
            Attrs::PinWrite(id, data) => processor.on_pin_write(*id, *data),
            Attrs::PinVerify(id, data) => processor.on_pin_verify(*id, *data),
            Attrs::RegWrite(id, data, overlay_enable, overlay_str) => {
                processor.on_reg_write(*id, data, overlay_enable, overlay_str)
            }
            Attrs::RegVerify(
                id,
                data,
                verify_enable,
                capture_enable,
                overlay_enable,
                overlay_str,
            ) => processor.on_reg_verify(
                *id,
                data,
                verify_enable,
                capture_enable,
                overlay_enable,
                overlay_str,
            ),
            Attrs::JTAGWriteIR(size, data, overlay_enable, overlay_str) => {
                processor.on_jtag_write_ir(*size, data, overlay_enable, overlay_str)
            }
            Attrs::JTAGVerifyIR(
                size,
                data,
                verify_enable,
                capture_enable,
                overlay_enable,
                overlay_str,
            ) => processor.on_jtag_verify_ir(
                *size,
                data,
                verify_enable,
                capture_enable,
                overlay_enable,
                overlay_str,
            ),
            Attrs::JTAGWriteDR(size, data, overlay_enable, overlay_str) => {
                processor.on_jtag_write_dr(*size, data, overlay_enable, overlay_str)
            }
            Attrs::JTAGVerifyDR(
                size,
                data,
                verify_enable,
                capture_enable,
                overlay_enable,
                overlay_str,
            ) => processor.on_jtag_verify_dr(
                *size,
                data,
                verify_enable,
                capture_enable,
                overlay_enable,
                overlay_str,
            ),
            Attrs::Cycle(repeat, compressable) => processor.on_cycle(*repeat, *compressable, &self),
            Attrs::Flow(name) => processor.on_flow(&name, &self),
            _ => Return::_Unimplemented,
        };
        // If not, call the default handler all nodes handler
        let r = match r {
            Return::_Unimplemented => processor.on_all(&self),
            _ => r,
        };
=======
        let r = processor.on_node(&self);
>>>>>>> 0861637c
        self.process_return_code(r, processor)
    }
}

#[derive(Clone)]
pub struct AST {
    nodes: Vec<Node>,
}

impl AST {
    /// Create a new AST with the given node as the top-level
    pub fn new(node: Node) -> AST {
        AST { nodes: vec![node] }
    }

    /// Push a new terminal node into the AST
    pub fn push(&mut self, node: Node) {
        self.nodes.last_mut().unwrap().add_child(node);
    }

    /// Push a new node into the AST and leave it open, meaning that all new nodes
    /// added to the AST will be inserted as children of this node until it is closed.
    /// A reference ID is returned and the caller should save this and provide it again
    /// when calling close(). If the reference does not match the expected an error will
    /// be raised. This will catch any cases of AST application code forgetting to close
    /// a node before closing one of its parents.
    pub fn push_and_open(&mut self, node: Node) -> usize {
        self.nodes.push(node);
        self.nodes.len()
    }

    /// Close the currently open node
    pub fn close(&mut self, ref_id: usize) -> Result<()> {
        if self.nodes.len() != ref_id {
            return Err(Error::new(
                "Attempt to close a parent AST node without first closing all its children, it looks like you have either forgotten to close an open node or given the wrong reference ID"
            ));
        }
        if ref_id == 1 {
            return Err(Error::new("The top-level AST node can never be closed"));
        }
        let n = self.nodes.pop().unwrap();
        if let Some(node) = self.nodes.last_mut() {
            node.add_child(n);
        }
        Ok(())
    }

    /// Replace the node n - offset with the given node, use offset = 0 to
    /// replace the last node that was pushed.
    /// Fails if the AST has no children yet or if the offset is otherwise out
    /// of range.
    pub fn replace(&mut self, node: Node, mut offset: usize) -> Result<()> {
        let mut node_offset = 0;
        let mut child_offset = 0;
        let mut root_node = false;
        let node_len = self.nodes.len();
        while offset > 0 {
            let node = &self.nodes[node_len - 1 - node_offset];
            let num_children = node.children.len();
            // If node to be replaced lies in this node's children
            if num_children > offset {
                child_offset = offset;
                offset = 0;
            // If node to be replaced is this node itself
            } else if num_children == offset {
                root_node = true;
                offset = 0;
            // The node to be replaced lies outside this node
            } else {
                node_offset += 1;
                offset -= num_children + 1;
                child_offset = 0;
            }
        }
        let index = node_len - 1 - node_offset;
        let mut n = self.nodes.remove(index);
        if root_node {
            self.nodes.insert(index, node);
        } else {
            n.replace_child(node, child_offset)?;
            self.nodes.insert(index, n);
        }
        Ok(())
    }

    /// Insert the node at position n - offset, using offset = 0 is equivalent
    /// calling push().
    pub fn insert(&mut self, node: Node, mut offset: usize) -> Result<()> {
        let mut node_offset = 0;
        let mut child_offset = 0;
        let node_len = self.nodes.len();
        while offset > 0 {
            let node = &self.nodes[node_len - 1 - node_offset];
            let num_children = node.children.len();
            // If node is to be inserted into this node's children
            if num_children >= offset {
                child_offset = offset;
                offset = 0;
            // The parent node lies outside this node
            } else {
                node_offset += 1;
                offset -= num_children + 1;
                child_offset = 0;
            }
        }
        let index = node_len - 1 - node_offset;
        let mut n = self.nodes.remove(index);
        n.insert_child(node, child_offset)?;
        self.nodes.insert(index, n);
        Ok(())
    }

    /// Returns a copy of node n - offset, an offset of 0 means
    /// the last node pushed.
    /// Fails if the offset is out of range.
    pub fn get(&self, mut offset: usize) -> Result<Node> {
        let mut node_offset = 0;
        let mut child_offset = 0;
        let mut root_node = false;
        let node_len = self.nodes.len();
        while offset > 0 {
            let node = &self.nodes[node_len - 1 - node_offset];
            let num_children = node.children.len();
            // If node to be returned lies in this node's children
            if num_children > offset {
                child_offset = offset;
                offset = 0;
            // If node to be returned is this node itself
            } else if num_children == offset {
                root_node = true;
                offset = 0;
            // The node to be returned lies outside this node
            } else {
                node_offset += 1;
                offset -= num_children + 1;
                child_offset = 0;
            }
        }
        let index = node_len - 1 - node_offset;
        let n = &self.nodes[index];
        if root_node {
            Ok(self.nodes[index].clone())
        } else {
            Ok(n.get_child(child_offset)?)
        }
    }

    /// Clear the current AST and start a new one with the given node at the top-level
    pub fn start(&mut self, node: Node) {
        self.nodes.clear();
        self.nodes.push(node);
    }

    pub fn process(&self, process_fn: &mut dyn FnMut(&Node) -> Node) -> Node {
        if self.nodes.len() > 1 {
            let node = self.to_node();
            process_fn(&node)
        } else {
            process_fn(&self.nodes[0])
        }
    }

    pub fn to_string(&self) -> String {
        if self.nodes.len() > 1 {
            let node = self.to_node();
            node.to_string()
        } else {
            self.nodes[0].to_string()
        }
    }

    /// Serializes the AST for import into Python
    pub fn to_pickle(&self) -> Vec<u8> {
        if self.nodes.len() > 1 {
            let node = self.to_node();
            node.to_pickle()
        } else {
            self.nodes[0].to_pickle()
        }
    }

    // Closes all currently open nodes into a new node but leaving the original state of the AST
    // unmodified.
    // This is like a snapshot of the current AST state, mainly useful for printing to the console
    // for debug.
    pub fn to_node(&self) -> Node {
        let mut node = self.nodes.last().unwrap().clone();
        let num = self.nodes.len();
        if num > 1 {
            for i in 1..num {
                let n = node;
                node = self.nodes[num - i - 1].clone();
                node.add_child(n);
            }
        }
        node
    }
}

impl fmt::Display for AST {
    fn fmt(&self, f: &mut fmt::Formatter<'_>) -> fmt::Result {
        write!(f, "{}", self.to_string())
    }
}

impl fmt::Debug for AST {
    fn fmt(&self, f: &mut fmt::Formatter<'_>) -> fmt::Result {
        write!(f, "{}", self.to_string())
    }
}

impl PartialEq<Node> for AST {
    fn eq(&self, node: &Node) -> bool {
        self.to_node() == *node
    }
}

impl PartialEq<TEST> for AST {
    fn eq(&self, test: &TEST) -> bool {
        self.to_node() == test.to_node()
    }
}

impl PartialEq<TestManager> for AST {
    fn eq(&self, test: &TestManager) -> bool {
        self.to_node() == test.to_node()
    }
}

type Id = usize;

#[derive(Clone, PartialEq, Serialize)]
pub struct Node {
    pub attrs: Attrs,
    pub meta: Option<Meta>,
    // This must remain private, potentially we could run across some limitation of this current children
    // implementation which could force us to change to (for example) an ID based system instead.
    // Ensuring all interation with this collection is via an API method will allow us to make such a
    // change under-the-hood without breaking the world.
    children: Vec<Box<Node>>,
}

#[derive(Clone, Debug, PartialEq, Serialize)]
pub struct Meta {
    filename: Option<String>,
    lineno: Option<usize>,
}

impl fmt::Display for Node {
    fn fmt(&self, f: &mut fmt::Formatter<'_>) -> fmt::Result {
        write!(f, "{}", self.to_string())
    }
}

impl fmt::Debug for Node {
    fn fmt(&self, f: &mut fmt::Formatter<'_>) -> fmt::Result {
        write!(f, "{}", self.to_string())
    }
}

impl PartialEq<AST> for Node {
    fn eq(&self, ast: &AST) -> bool {
        *self == ast.to_node()
    }
}

impl Node {
    pub fn new(attrs: Attrs) -> Node {
        Node {
            attrs: attrs,
            children: Vec::new(),
            meta: None,
        }
    }

    pub fn new_with_meta(attrs: Attrs, filename: Option<String>, lineno: Option<usize>) -> Node {
        Node {
            attrs: attrs,
            children: Vec::new(),
            meta: Some(Meta {
                filename: filename,
                lineno: lineno,
            }),
        }
    }

    fn inline(nodes: Vec<Box<Node>>) -> Node {
        Node {
            attrs: Attrs::_Inline,
            meta: None,
            children: nodes,
        }
    }

    pub fn to_string(&self) -> String {
        ToString::run(self)
    }

    /// Serializes the AST for import into Python
    pub fn to_pickle(&self) -> Vec<u8> {
        serde_pickle::to_vec(self, true).unwrap()
    }

    pub fn add_child(&mut self, node: Node) {
        self.children.push(Box::new(node));
    }

    pub fn insert_child(&mut self, node: Node, offset: usize) -> Result<()> {
        let len = self.children.len();
        if offset > len {
            return Err(Error::new(&format!(
                "An offset of {} was given to insert a child into a node with only {} children",
                offset, len
            )));
        }
        let index = self.children.len() - offset;
        self.children.insert(index, Box::new(node));
        Ok(())
    }

    /// Replace the child n - offset with the given node, use offset = 0 to
    /// replace the last child that was pushed.
    /// Fails if the node has no children or if the given offset is
    /// otherwise out of range.
    pub fn replace_child(&mut self, node: Node, offset: usize) -> Result<()> {
        let len = self.children.len();
        if len == 0 {
            return Err(Error::new(
                "Attempted to replace a child in a node with no children",
            ));
        } else if offset > len - 1 {
            return Err(Error::new(&format!(
                "An offset of {} was given to replace a child in a node with only {} children",
                offset, len
            )));
        }
        let index = self.children.len() - 1 - offset;
        self.children.remove(index);
        self.children.insert(index, Box::new(node));
        Ok(())
    }

    /// Returns a copy of child n - offset, an offset of 0 means
    /// the last child that was pushed.
    /// Fails if the node has no children or if the given offset is
    /// otherwise out of range.
    pub fn get_child(&self, offset: usize) -> Result<Node> {
        let len = self.children.len();
        if len == 0 {
            return Err(Error::new(
                "Attempted to get a child in a node with no children",
            ));
        } else if offset > len - 1 {
            return Err(Error::new(&format!(
                "An offset of {} was given to get a child in a node with only {} children",
                offset, len
            )));
        }
        let index = self.children.len() - 1 - offset;
        Ok(*self.children[index].clone())
    }

    fn process_return_code(&self, code: Return, processor: &mut dyn Processor) -> Option<Node> {
        match code {
            Return::None => None,
            Return::ProcessChildren => Some(self.process_children(processor)),
            Return::Unmodified => Some(self.clone()),
            Return::Replace(node) => Some(node),
            // We can't return multiple nodes from this function, so we return them
            // wrapped in a meta-node and the process_children method will identify
            // this and remove the wrapper to inline the contained nodes.
            Return::Unwrap => Some(Node::inline(self.children.clone())),
            Return::Inline(nodes) => Some(Node::inline(
                nodes.into_iter().map(|n| Box::new(n)).collect(),
            )),
            Return::InlineBoxed(nodes) => Some(Node::inline(nodes)),
        }
    }

    /// Returns a new node which is a copy of self with its children replaced
    /// by their processed counterparts.
    pub fn process_children(&self, processor: &mut dyn Processor) -> Node {
        if self.children.len() == 0 {
            return self.clone();
        }
        let mut nodes: Vec<Box<Node>> = Vec::new();
        for child in &self.children {
            if let Some(node) = child.process(processor) {
                if let Attrs::_Inline = node.attrs {
                    for c in node.children {
                        nodes.push(c);
                    }
                } else {
                    nodes.push(Box::new(node));
                }
            }
        }
        // Call the end of block handler, giving the processor a chance to do any
        // internal clean up or inject some more nodes at the end
        let r = processor.on_end_of_block(&self);
        if let Some(node) = self.process_return_code(r, processor) {
            if let Attrs::_Inline = node.attrs {
                for c in node.children {
                    nodes.push(c);
                }
            } else {
                nodes.push(Box::new(node));
            }
        }
        self.replace_children(nodes)
    }

    /// Returns a new node which is a copy of self with its children replaced
    /// by the given collection of nodes.
    pub fn replace_children(&self, nodes: Vec<Box<Node>>) -> Node {
        let new_node = Node {
            attrs: self.attrs.clone(),
            meta: self.meta.clone(),
            children: nodes,
        };
        new_node
    }

    /// Returns a new node which is a copy of self with its attrs replaced
    /// by the given attrs.
    pub fn replace_attrs(&self, attrs: Attrs) -> Node {
        let new_node = Node {
            attrs: attrs,
            meta: self.meta.clone(),
            children: self.children.clone(),
        };
        new_node
    }
}<|MERGE_RESOLUTION|>--- conflicted
+++ resolved
@@ -78,81 +78,7 @@
     /// Returning None means that the processor has decided that the node should be removed
     /// from the next stage AST.
     pub fn process(&self, processor: &mut dyn Processor) -> Option<Node> {
-<<<<<<< HEAD
-        // Call the dedicated handler for this node if it exists
-        let r = match &self.attrs {
-            Attrs::Test(name) => processor.on_test(&name, &self),
-            Attrs::SetTimeset(timeset_id) => processor.on_set_timeset(*timeset_id, &self),
-            Attrs::ClearTimeset() => processor.on_clear_timeset(&self),
-            Attrs::Comment(level, msg) => processor.on_comment(*level, &msg, &self),
-            Attrs::PinWrite(id, data) => processor.on_pin_write(*id, *data),
-            Attrs::PinVerify(id, data) => processor.on_pin_verify(*id, *data),
-            Attrs::RegWrite(id, data, overlay_enable, overlay_str) => {
-                processor.on_reg_write(*id, data, overlay_enable, overlay_str)
-            }
-            Attrs::RegVerify(
-                id,
-                data,
-                verify_enable,
-                capture_enable,
-                overlay_enable,
-                overlay_str,
-            ) => processor.on_reg_verify(
-                *id,
-                data,
-                verify_enable,
-                capture_enable,
-                overlay_enable,
-                overlay_str,
-            ),
-            Attrs::JTAGWriteIR(size, data, overlay_enable, overlay_str) => {
-                processor.on_jtag_write_ir(*size, data, overlay_enable, overlay_str)
-            }
-            Attrs::JTAGVerifyIR(
-                size,
-                data,
-                verify_enable,
-                capture_enable,
-                overlay_enable,
-                overlay_str,
-            ) => processor.on_jtag_verify_ir(
-                *size,
-                data,
-                verify_enable,
-                capture_enable,
-                overlay_enable,
-                overlay_str,
-            ),
-            Attrs::JTAGWriteDR(size, data, overlay_enable, overlay_str) => {
-                processor.on_jtag_write_dr(*size, data, overlay_enable, overlay_str)
-            }
-            Attrs::JTAGVerifyDR(
-                size,
-                data,
-                verify_enable,
-                capture_enable,
-                overlay_enable,
-                overlay_str,
-            ) => processor.on_jtag_verify_dr(
-                *size,
-                data,
-                verify_enable,
-                capture_enable,
-                overlay_enable,
-                overlay_str,
-            ),
-            Attrs::Cycle(repeat, compressable) => processor.on_cycle(*repeat, *compressable, &self),
-            Attrs::Flow(name) => processor.on_flow(&name, &self),
-            _ => Return::_Unimplemented,
-        };
-        // If not, call the default handler all nodes handler
-        let r = match r {
-            Return::_Unimplemented => processor.on_all(&self),
-            _ => r,
-        };
-=======
         let r = processor.on_node(&self);
->>>>>>> 0861637c
         self.process_return_code(r, processor)
     }
 }
