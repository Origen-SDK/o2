--- conflicted
+++ resolved
@@ -19,7 +19,6 @@
     };
 }
 
-<<<<<<< HEAD
 #[derive(Clone, Debug, PartialEq, Serialize)]
 pub enum Attrs {
     // A meta-node type, used to indicate a node who's children should be placed inline at the given location
@@ -83,10 +82,8 @@
     }
 }
 
-=======
 /// An AST provides an API for constructing a node tree, when completed it can be unwrapped
 /// to a node by calling the unwrap() method
->>>>>>> 4c97e1e9
 #[derive(Clone)]
 pub struct AST {
     nodes: Vec<Node>,
