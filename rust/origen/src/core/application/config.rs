--- conflicted
+++ resolved
@@ -1,11 +1,7 @@
 use crate::core::term;
 use config::File;
-<<<<<<< HEAD
-use std::path::PathBuf;
+use std::path::{Path, PathBuf};
 use crate::utility::location::Location;
-=======
-use std::path::{Path, PathBuf};
->>>>>>> 95edac96
 
 #[derive(Debug, Deserialize)]
 // If you add an attribute to this you must also update:
@@ -24,12 +20,9 @@
     pub reference_directory: Option<String>,
     pub website_output_directory: Option<String>,
     pub website_source_directory: Option<String>,
-<<<<<<< HEAD
     pub website_release_location: Option<Location>,
     pub website_release_name: Option<String>,
-=======
-    root: Option<PathBuf>,
->>>>>>> 95edac96
+    pub root: Option<PathBuf>,
 }
 
 impl Config {
@@ -78,9 +71,8 @@
                 }
             }
         }
-<<<<<<< HEAD
 
-        // Couldn't figure out how to get the config::Config to recongize the Location struct since the
+        // Couldn't figure out how to get the config::Config to recognize the Location struct since the
         // underlying converter to config::value::ValueKind is private.
         // Instead, just pluck it out as string and set it to none before casting to our Config (Self)
         // Then, after the cast, put it back in as the type we want (Location)
@@ -91,15 +83,16 @@
         }
         s.set("website_release_location", None::<String>).unwrap();
         let mut c: Self = s.try_into().unwrap();
+        c.root = Some(root.to_path_buf());
         if let Some(l) = loc {
             c.website_release_location = Some(Location::new(&l));
         }
+        log_trace!("Completed building app config");
         c
-=======
-        let mut config: Config = s.try_into().unwrap();
-        config.root = Some(root.to_path_buf());
-        log_trace!("Completed building app config");
-        config
->>>>>>> 95edac96
+
+        // let mut config: Config = s.try_into().unwrap();
+        // config.root = Some(root.to_path_buf());
+        // log_trace!("Completed building app config");
+        // config
     }
 }