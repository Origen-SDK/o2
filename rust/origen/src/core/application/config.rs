use crate::core::term;
/// Exposes the application configuration options from config/application.toml
/// which will include the currently selected target settings form the workspace
use crate::STATUS;
use config::File;
use std::path::{Path, PathBuf};

#[derive(Debug, Deserialize)]
// If you add an attribute to this you must also update:
// * pyapi/src/lib.rs to convert it to Python
// * default function below to define the default value
// * add an example of it to src/app_generators/templates/app/config/application.toml
pub struct Config {
    pub name: String,
    pub target: Option<Vec<String>>,
    pub mode: String,
    pub output_directory: Option<String>,
    pub website_output_directory: Option<String>,
    pub website_source_directory: Option<String>,
<<<<<<< HEAD
=======
}

impl Config {
    pub fn refresh(&mut self) {
        let latest = Self::default();
        self.name = latest.name;
        self.target = latest.target;
        self.mode = latest.mode;
        self.output_directory = latest.output_directory;
        self.website_output_directory = latest.website_output_directory;
        self.website_source_directory = latest.website_source_directory;
    }
>>>>>>> 93f567bb
}

impl Default for Config {
    fn default() -> Config {
        let mut s = config::Config::new();

        // Start off by specifying the default values for all attributes, seems fine
        // not to handle these errors
        let _ = s.set_default("target", None::<Vec<String>>);
        let _ = s.set_default("mode", "development".to_string());

        if STATUS.is_app_present {
            // Find all the application.toml files
            let mut files: Vec<PathBuf> = Vec::new();

            let file = STATUS.root.join("config").join("application.toml");
            if file.exists() {
                files.push(file);
            }
            let file = STATUS.root.join(".origen").join("application.toml");
            if file.exists() {
                files.push(file);
            }

            // Now add in the files, with the last one found taking highest priority
            for file in files.iter() {
                match s.merge(File::with_name(&format!("{}", file.display()))) {
                    Ok(_) => {}
                    Err(error) => {
                        term::redln(&format!("Malformed config file: {}", file.display()));
                        term::redln(&format!("{}", error));
                        std::process::exit(1);
                    }
                }
            }
        }
        s.try_into().unwrap()
    }
}<|MERGE_RESOLUTION|>--- conflicted
+++ resolved
@@ -3,7 +3,7 @@
 /// which will include the currently selected target settings form the workspace
 use crate::STATUS;
 use config::File;
-use std::path::{Path, PathBuf};
+use std::path::PathBuf;
 
 #[derive(Debug, Deserialize)]
 // If you add an attribute to this you must also update:
@@ -17,8 +17,6 @@
     pub output_directory: Option<String>,
     pub website_output_directory: Option<String>,
     pub website_source_directory: Option<String>,
-<<<<<<< HEAD
-=======
 }
 
 impl Config {
@@ -31,7 +29,6 @@
         self.website_output_directory = latest.website_output_directory;
         self.website_source_directory = latest.website_source_directory;
     }
->>>>>>> 93f567bb
 }
 
 impl Default for Config {
