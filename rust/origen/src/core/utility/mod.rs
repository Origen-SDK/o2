--- conflicted
+++ resolved
@@ -1,8 +1,8 @@
 pub mod big_uint_helpers;
-<<<<<<< HEAD
+
+#[macro_use]
 pub mod logger;
 
-use crate::APPLICATION_CONFIG as CONFIG;
 use crate::STATUS;
 use std::path::{PathBuf, Path};
 
@@ -28,9 +28,4 @@
   let mut dir = STATUS.root.clone();
   dir.push(offset);
   dir
-}
-=======
-
-#[macro_use]
-pub mod logger;
->>>>>>> fe0a94cc
+}