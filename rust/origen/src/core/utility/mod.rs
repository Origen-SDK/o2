<<<<<<< HEAD
pub mod logger;

use crate::APPLICATION_CONFIG as CONFIG;
use crate::STATUS;
use std::path::{PathBuf, Path};
=======
pub mod big_uint_helpers;

#[macro_use]
pub mod logger;

use crate::STATUS;
use std::path::{Path, PathBuf};
>>>>>>> 93f567bb

/// Resolves a directory path from the current application root.
/// Accepts an optional 'user_val' and a default. The resulting directory will be resolved from:
/// 1. If a user value is given, and its absolute, this is the final path.
/// 2. If a user value is given but its not absolute, then the final path is the user path relative to the application root.
/// 3. If no user value is given, the final path is the default path relative to the root.
/// Notes:
///   A default is required, but an empty default will point to the application root.
///   The default is assumed to be relative. Absolute defaults are not supported.
pub fn resolve_dir_from_app_root(user_val: Option<&String>, default: &str) -> PathBuf {
<<<<<<< HEAD
  let offset;
  if let Some(user_str) = user_val {
      if Path::new(&user_str).is_absolute() {
          return PathBuf::from(user_str);
      } else {
          offset = user_str.to_string();
      }
  } else {
      offset = default.to_string();
  }
  let mut dir = STATUS.root.clone();
  dir.push(offset);
  dir
=======
    let offset;
    if let Some(user_str) = user_val {
        if Path::new(&user_str).is_absolute() {
            return PathBuf::from(user_str);
        } else {
            offset = user_str.to_string();
        }
    } else {
        offset = default.to_string();
    }
    let mut dir = STATUS.root.clone();
    dir.push(offset);
    dir
>>>>>>> 93f567bb
}<|MERGE_RESOLUTION|>--- conflicted
+++ resolved
@@ -1,10 +1,3 @@
-<<<<<<< HEAD
-pub mod logger;
-
-use crate::APPLICATION_CONFIG as CONFIG;
-use crate::STATUS;
-use std::path::{PathBuf, Path};
-=======
 pub mod big_uint_helpers;
 
 #[macro_use]
@@ -12,7 +5,6 @@
 
 use crate::STATUS;
 use std::path::{Path, PathBuf};
->>>>>>> 93f567bb
 
 /// Resolves a directory path from the current application root.
 /// Accepts an optional 'user_val' and a default. The resulting directory will be resolved from:
@@ -23,21 +15,6 @@
 ///   A default is required, but an empty default will point to the application root.
 ///   The default is assumed to be relative. Absolute defaults are not supported.
 pub fn resolve_dir_from_app_root(user_val: Option<&String>, default: &str) -> PathBuf {
-<<<<<<< HEAD
-  let offset;
-  if let Some(user_str) = user_val {
-      if Path::new(&user_str).is_absolute() {
-          return PathBuf::from(user_str);
-      } else {
-          offset = user_str.to_string();
-      }
-  } else {
-      offset = default.to_string();
-  }
-  let mut dir = STATUS.root.clone();
-  dir.push(offset);
-  dir
-=======
     let offset;
     if let Some(user_str) = user_val {
         if Path::new(&user_str).is_absolute() {
@@ -51,5 +28,4 @@
     let mut dir = STATUS.root.clone();
     dir.push(offset);
     dir
->>>>>>> 93f567bb
 }