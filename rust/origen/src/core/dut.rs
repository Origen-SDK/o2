--- conflicted
+++ resolved
@@ -1,11 +1,7 @@
-<<<<<<< HEAD
 use crate::core::model::registers::{
     AccessType, AddressBlock, Bit, MemoryMap, Register, RegisterFile,
 };
-=======
-use crate::core::model::registers::{AccessType, AddressBlock, Bit, MemoryMap, Register};
-use crate::core::model::timesets::timeset::{Timeset};
->>>>>>> 4219b33b
+use crate::core::model::timesets::timeset::Timeset;
 use crate::core::model::Model;
 use crate::error::Error;
 use crate::Result;
@@ -27,12 +23,8 @@
     address_blocks: Vec<AddressBlock>,
     register_files: Vec<RegisterFile>,
     registers: Vec<Register>,
-<<<<<<< HEAD
     pub bits: Vec<Bit>,
-=======
-    bits: Vec<Bit>,
     pub timesets: Vec<Timeset>,
->>>>>>> 4219b33b
 }
 
 impl Dut {
