--- conflicted
+++ resolved
@@ -123,12 +123,9 @@
             wave_groups: Vec::<WaveGroup>::new(),
             waves: Vec::<Wave>::new(),
             wave_events: Vec::<Event>::new(),
-<<<<<<< HEAD
             pins: Vec::<Pin>::new(),
             pin_groups: Vec::<PinGroup>::new(),
             pin_headers: Vec::<PinHeader>::new(),
-=======
->>>>>>> ad4ec878
             id_mappings: Vec::<IndexMap<String, usize>>::new(),
             reg_descriptions: IndexMap::new(),
         }
