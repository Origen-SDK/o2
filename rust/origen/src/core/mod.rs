pub mod application;
pub mod config;
pub mod model;
pub mod os;
pub mod status;
<<<<<<< HEAD
pub mod term;
=======
pub mod term;
pub mod os;
pub mod utility;
>>>>>>> 62b3b0cf
<|MERGE_RESOLUTION|>--- conflicted
+++ resolved
@@ -3,10 +3,5 @@
 pub mod model;
 pub mod os;
 pub mod status;
-<<<<<<< HEAD
 pub mod term;
-=======
-pub mod term;
-pub mod os;
-pub mod utility;
->>>>>>> 62b3b0cf
+pub mod utility;