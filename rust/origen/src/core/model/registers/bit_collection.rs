use super::{Bit, Field, Register};
use crate::core::model::registers::AccessType;
use crate::node;
use crate::Transaction;
use crate::{Dut, Error, Result, TEST};
use num_bigint::BigUint;
use regex::Regex;
use std::sync::MutexGuard;

const DONT_CARE_CHAR: &str = "X";
const OVERLAY_CHAR: &str = "V";
const STORE_CHAR: &str = "S";
const UNKNOWN_CHAR: &str = "?";

#[derive(Debug, Clone)]
pub struct BitCollection<'a> {
    /// Optionally contains the ID of the reg that owns the bits
    pub reg_id: Option<usize>,
    /// Optionally contains the name of the field that owns the bits
    pub field: Option<String>,
    /// When true the BitCollection contains all bits of the register defined
    /// by reg_id
    pub whole_reg: bool,
    /// When true the BitCollection contains all bits of the field defined
    /// by field
    pub whole_field: bool,
    pub bits: Vec<&'a Bit>,
    /// Iterator index and vars
    pub i: usize,
    pub shift_left: bool,
    pub shift_logical: bool,
}

impl<'a> Default for BitCollection<'a> {
    fn default() -> BitCollection<'a> {
        BitCollection {
            reg_id: None,
            field: None,
            whole_reg: false,
            whole_field: false,
            bits: Vec::new(),
            i: 0,
            shift_left: false,
            shift_logical: false,
        }
    }
}

impl<'a> Iterator for BitCollection<'a> {
    type Item = &'a Bit;

    fn next(&mut self) -> Option<&'a Bit> {
        if self.i < self.len() {
            let bit;
            if self.shift_left {
                bit = self.bits[self.len() - self.i - 1];
            } else {
                bit = self.bits[self.i];
            }
            self.i += 1;
            Some(bit)
        } else {
            None
        }
    }
}

impl<'a> BitCollection<'a> {
    /// Creates a BitCollection from the given collection of bit IDs.
    /// The resultant collection can not be associated back to a register or field.
    /// Use the methods <reg>.bits() and <field>.bits() to create BitCollections with the necessary
    /// metadata to associate with the parent object.
    pub fn for_bit_ids(ids: &Vec<usize>, dut: &'a MutexGuard<'a, Dut>) -> BitCollection<'a> {
        let mut bits: Vec<&Bit> = Vec::new();

        for id in ids {
            bits.push(dut.get_bit(*id).unwrap());
        }

        BitCollection {
            reg_id: None,
            field: None,
            whole_reg: false,
            whole_field: false,
            bits: bits,
            i: 0,
            shift_left: false,
            shift_logical: false,
        }
    }

    /// Creates a BitCollection for the given register, normally this would not be called directly
    /// and would instead be called via <reg>.bits()
    pub fn for_register(reg: &Register, dut: &'a MutexGuard<'a, Dut>) -> BitCollection<'a> {
        let mut bits: Vec<&Bit> = Vec::new();

        for id in &reg.bit_ids {
            bits.push(dut.get_bit(*id).unwrap());
        }

        BitCollection {
            reg_id: Some(reg.id),
            field: None,
            whole_reg: true,
            whole_field: false,
            bits: bits,
            i: 0,
            shift_left: false,
            shift_logical: false,
        }
    }

    /// Creates a BitCollection for the given register field, normally this would not be called directly
    /// and would instead be called via <reg>.bits()
    pub fn for_field(
        ids: &Vec<usize>,
        reg_id: usize,
        name: &str,
        dut: &'a MutexGuard<'a, Dut>,
    ) -> BitCollection<'a> {
        let mut bits: Vec<&Bit> = Vec::new();

        for id in ids {
            bits.push(dut.get_bit(*id).unwrap());
        }

        BitCollection {
            reg_id: Some(reg_id),
            field: Some(name.to_string()),
            whole_reg: false,
            whole_field: true,
            bits: bits,
            i: 0,
            shift_left: false,
            shift_logical: false,
        }
    }

    /// Sort the bits in the collection by their position property
    pub fn sort_bits(&mut self) {
        self.bits.sort_by_key(|bit| bit.position);
    }

    /// If the BitCollection contains > 1 bits, then this will return the lowest position
    pub fn position(&self) -> usize {
        self.bits[0].position
    }

    /// Returns the access attribute of the BitCollection. This will raise an error if
    /// the collection is comprised of bits with a different access attribute value.
    pub fn access(&self) -> Result<AccessType> {
        let val = self.bits[0].access;
        if !self.bits.iter().all(|&bit| bit.access == val) {
            Err(Error::new(
                "The bits in the collection have different access values",
            ))
        } else {
            Ok(val)
        }
    }

    pub fn set_data(&self, value: BigUint) {
        let mut bytes = value.to_bytes_be();
        let mut byte = bytes.pop().unwrap();

        for (i, &bit) in self.bits.iter().enumerate() {
            bit.set_data(byte >> i % 8);
            if i % 8 == 7 {
                match bytes.pop() {
                    Some(x) => byte = x,
                    None => byte = 0,
                }
            }
        }
    }

    /// Returns the data value of the BitCollection. This will return an error if
    /// any of the bits are undefined (X or Z).
    pub fn data(&self) -> Result<BigUint> {
        let mut bytes: Vec<u8> = Vec::new();

        let mut byte: u8 = 0;
        for (i, &bit) in self.bits.iter().enumerate() {
            byte = byte | bit.data()? << i % 8;
            if i % 8 == 7 {
                bytes.push(byte);
                byte = 0;
            }
        }
        if self.bits.len() % 8 != 0 {
            bytes.push(byte);
        }
        Ok(BigUint::from_bytes_le(&bytes))
    }

    /// Returns the overlay value of the BitCollection. This will return an error if
    /// not all bits return the same value.
    pub fn get_overlay(&self) -> Result<Option<String>> {
        let mut result: Option<String> = None;
        for &bit in self.bits.iter() {
            match &bit.get_overlay() {
                None => {}
                Some(val) => match &result {
                    None => result = Some(val.to_string()),
                    Some(existing) => {
                        if val != existing {
                            return Err(Error::new(
                                format!("The bits in the collection have different overlay values, found: '{}' and '{}'", val, existing).as_str(),
                            ));
                        }
                    }
                },
            }
        }
        Ok(result)
    }

    /// Set the overlay value of the BitCollection.
    pub fn set_overlay(&self, val: Option<&str>) -> &BitCollection {
        for &bit in self.bits.iter() {
            bit.set_overlay(val);
        }
        self
    }

    /// Returns true if no contained bits are in X or Z state
    pub fn has_known_value(&self) -> bool {
        self.bits.iter().all(|bit| bit.has_known_value())
    }

    /// Returns a new BitCollection containing the subset of bits within the given range
    pub fn range(&self, max: usize, min: usize) -> BitCollection<'a> {
        let mut bits: Vec<&Bit> = Vec::new();

        for i in min..max + 1 {
            bits.push(self.bits[i]);
        }

        BitCollection {
            reg_id: self.reg_id,
            field: self.field.clone(),
            whole_reg: self.whole_reg && bits.len() == self.bits.len(),
            whole_field: self.whole_field && bits.len() == self.bits.len(),
            bits: bits,
            i: 0,
            shift_left: false,
            shift_logical: false,
        }
    }

    /// Clears the verify flag on all bits in the collection
    pub fn clear_verify_flag(&self) -> &BitCollection {
        for &bit in self.bits.iter() {
            bit.clear_verify_flag();
        }
        self
    }

    /// Returns true if any bits in the collection has their verify flag set
    pub fn is_to_be_verified(&self) -> bool {
        self.bits.iter().any(|bit| bit.is_to_be_verified())
    }

    /// Returns true if any bits in the collection has their capture flag set
    pub fn is_to_be_captured(&self) -> bool {
        self.bits.iter().any(|bit| bit.is_to_be_captured())
    }

    /// Returns true if any bits in the collection has an overlay set
    pub fn has_overlay(&self) -> bool {
        self.bits.iter().any(|bit| bit.has_overlay())
    }

    /// Returns true if any bits in the collection is writeable
    pub fn is_writeable(&self) -> bool {
        self.bits.iter().any(|bit| bit.is_writeable())
    }

    pub fn is_writable(&self) -> bool {
        self.is_writeable()
    }

    /// Returns true if any bits in the collection is readable
    pub fn is_readable(&self) -> bool {
        self.bits.iter().any(|bit| bit.is_readable())
    }

    pub fn is_update_required(&self) -> bool {
        self.bits.iter().any(|bit| bit.is_update_required())
    }

    /// Set the collection's device_state field to be the same as its current data state
    pub fn update_device_state(&self) -> Result<&BitCollection> {
        for &bit in self.bits.iter() {
            bit.update_device_state()?;
        }
        Ok(self)
    }

    pub fn clear_flags(&self) -> &BitCollection {
        for &bit in self.bits.iter() {
            bit.clear_flags();
        }
        self
    }

    pub fn capture(&self) -> &BitCollection {
        for &bit in self.bits.iter() {
            bit.capture();
        }
        self
    }

    pub fn set_undefined(&self) -> &BitCollection {
        for &bit in self.bits.iter() {
            bit.set_undefined();
        }
        self
    }

    /// Resets the bits if the collection is for a whole bit field or register, otherwise
    /// an error will be raised
    pub fn reset(&self, name: &str, dut: &'a MutexGuard<'a, Dut>) -> Result<&'a BitCollection> {
        if self.whole_reg || self.whole_field {
            if self.whole_reg {
                self.reg(dut)?.reset(name, dut);
            } else {
                self.field(dut)?.reset(name, dut);
            }
            Ok(self)
        } else {
            Err(Error::new(
                "Reset cannot be called on an ad-hoc BitCollection, only on a Register or a named Bit Field"
            ))
        }
    }

    /// Returns the data value of the given reset type. This will return None if
    /// any of the bits in the collection do not have a value for the given reset type.
    /// An error will be returned if the bits can't be resolved to a parent register.
    pub fn reset_val(&self, name: &str, dut: &'a MutexGuard<'a, Dut>) -> Result<Option<BigUint>> {
        let reg = self.reg(dut)?;
        let mut bytes: Vec<u8> = Vec::new();
        let mut byte: u8 = 0;
        for (i, &bit) in self.bits.iter().enumerate() {
            match reg.reset_val_for_bit(name, bit.position)? {
                None => return Ok(None),
                Some(x) => byte = byte | x << i % 8,
            }
            if i % 8 == 7 {
                bytes.push(byte);
                byte = 0;
            }
        }
        if self.bits.len() % 8 != 0 {
            bytes.push(byte);
        }
        Ok(Some(BigUint::from_bytes_le(&bytes)))
    }

    /// Returns true if the data value of any of the bits has been changed since
    /// the last reset. It returns true even if the current data value matches the
    /// default reset value and it will only be returned to false upon a reset operation.
    pub fn is_modified_since_reset(&self) -> bool {
        self.bits.iter().any(|bit| bit.is_modified_since_reset())
    }

    /// Returns true if the data value of all bits matches that of the given
    /// reset type ("hard", by default).
    /// If no data is defined for the given reset type then the result will be false.
    pub fn is_in_reset_state(
        &self,
        name: Option<&str>,
        dut: &'a MutexGuard<'a, Dut>,
    ) -> Result<bool> {
        let reset_name = match name {
            None => "hard",
            Some(x) => x,
        };
        match self.reset_val(reset_name, dut)? {
            None => Ok(false),
            Some(x) => Ok(x == self.data()?),
        }
    }

    /// Take a snapshot of the current state of all bits, the state can be rolled
    /// back in future by supplying the same name to the rollback method
    pub fn snapshot(&self, name: &str) -> Result<&BitCollection> {
        for &bit in self.bits.iter() {
            bit.snapshot(name);
        }
        Ok(self)
    }

    /// Returns true if the state of any bits has changed vs. the given snapshot
    /// reference. An error will be raised if no snapshot with the given name is found.
    pub fn is_changed(&self, name: &str) -> Result<bool> {
        for &bit in self.bits.iter() {
            if bit.is_changed(name)? {
                return Ok(true);
            };
        }
        Ok(false)
    }

    /// Rollback the state of all bits to the given snapshot.
    /// An error will be raised if no snapshot with the given name is found.
    pub fn rollback(&self, name: &str) -> Result<&BitCollection> {
        for &bit in self.bits.iter() {
            bit.rollback(name)?;
        }
        Ok(self)
    }

    /// Trigger a verify operation on the register
    pub fn verify(
        &self,
        enable: Option<BigUint>,
        preset: bool,
        dut: &'a MutexGuard<Dut>,
    ) -> Result<Option<usize>> {
        let trans = self.to_verify_transaction(enable, preset, dut);
        if let Ok(t) = trans {
            Ok(Some(TEST.push_and_open(node!(RegVerify, t))))
        } else {
            Ok(None)
        }
    }

    pub fn to_verify_node(
        &self,
        enable: Option<BigUint>,
        preset: bool,
        dut: &'a MutexGuard<Dut>,
    ) -> Result<Option<crate::generator::ast::Node>> {
        let trans = self.to_verify_transaction(enable, preset, dut);
        if let Ok(t) = trans {
            Ok(Some(node!(RegVerify, t)))
        } else {
            Ok(None)
        }
    }

    pub fn to_verify_transaction(
        &self,
        enable: Option<BigUint>,
        preset: bool,
        dut: &'a MutexGuard<Dut>,
    ) -> Result<Transaction> {
        if !preset {
            self.set_verify_flag(enable)?;
        }
        // Record the verify in the AST
        if let Some(id) = self.reg_id {
            let reg = self.reg(dut)?;
            let bits = reg.bits(dut);
<<<<<<< HEAD
            Ok(Transaction {
                action: Some(TransactionAction::Verify),
                reg_id: Some(id),
                address: Some(reg.address(dut, None)?),
                address_width: Some(reg.address_unit_bits(&dut)? as usize),
                width: reg.size,
                data: bits.data()?,
                bit_enable: bits.verify_enables(),
                capture_enable: Some(bits.capture_enables()),
                overlay_enable: Some(bits.overlay_enables()),
                overlay_string: bits.get_overlay()?,
                metadata: None,
            })
=======
            let mut t = Transaction::new_verify(bits.data()?, reg.size)?;
            t.reg_id = Some(id);
            t.address = Some(reg.address(dut, None)?);
            t.bit_enable = bits.verify_enables();
            t.capture_enable = Some(bits.capture_enables());
            t.overlay_enable = Some(bits.overlay_enables());
            t.overlay_string = bits.get_overlay()?;
            Ok(t)
        // Ok(Transaction {
        //     action: Some(TransactionAction::Verify),
        //     reg_id: Some(id),
        //     address: Some(reg.address(dut, None)?),
        //     width: reg.size,
        //     data: bits.data()?,
        //     bit_enable: bits.verify_enables(),
        //     capture_enable: Some(bits.capture_enables()),
        //     overlay_enable: Some(bits.overlay_enables()),
        //     overlay_string: bits.get_overlay()?,
        //     metadata: None,
        // })
>>>>>>> 6145b770
        } else {
            Err(Error::new(&format!(
                "bit collection 'to_verify_transaction' only supported for register-based bit collections"
            )))
        }
    }

    /// Equivalent to calling verify() but without invoking a register transaction at the end,
    /// i.e. it will set the verify flag on the bits and optionally apply an enable mask when
    /// deciding what bit flags to set.
    pub fn set_verify_flag(&self, enable: Option<BigUint>) -> Result<&BitCollection> {
        if enable.is_some() {
            let enable = enable.unwrap();
            let mut bytes = enable.to_bytes_be();
            let mut byte = bytes.pop().unwrap();

            for (i, &bit) in self.bits.iter().enumerate() {
                if (byte >> i % 8) & 1 == 1 {
                    bit.verify()?;
                }
                if i % 8 == 7 {
                    match bytes.pop() {
                        Some(x) => byte = x,
                        None => byte = 0,
                    }
                }
            }
        } else {
            for &bit in self.bits.iter() {
                bit.verify()?;
            }
        }
        Ok(self)
    }

    /// Trigger a write operation on the register
    pub fn write(&self, dut: &'a MutexGuard<Dut>) -> Result<Option<usize>> {
        let trans = self.to_write_transaction(dut);
        if let Ok(t) = trans {
            Ok(Some(TEST.push_and_open(node!(RegWrite, t))))
        } else {
            Ok(None)
        }
    }

    pub fn to_write_node(
        &self,
        dut: &'a MutexGuard<Dut>,
    ) -> Result<Option<crate::generator::ast::Node>> {
        let trans = self.to_write_transaction(dut);
        if let Ok(t) = trans {
            Ok(Some(node!(RegWrite, t)))
        } else {
            Ok(None)
        }
    }

    pub fn to_write_transaction(&self, dut: &'a MutexGuard<Dut>) -> Result<Transaction> {
        // Record the write in the AST
        if let Some(id) = self.reg_id {
            let reg = self.reg(dut)?;
            let bits = reg.bits(dut);
<<<<<<< HEAD
            Ok(Transaction {
                action: Some(TransactionAction::Write),
                reg_id: Some(id),
                address: Some(reg.address(dut, None)?),
                address_width: Some(reg.address_unit_bits(&dut)? as usize),
                width: reg.size,
                data: bits.data()?,
                bit_enable: Transaction::enable_of_width(reg.size)?,
                capture_enable: None,
                overlay_enable: Some(bits.overlay_enables()),
                overlay_string: bits.get_overlay()?,
                metadata: None,
            })
=======
            let mut t = Transaction::new_write(bits.data()?, reg.size)?;
            t.reg_id = Some(id);
            t.address = Some(reg.address(dut, None)?);
            t.bit_enable = Transaction::enable_of_width(reg.size)?;
            t.overlay_enable = Some(bits.overlay_enables());
            t.overlay_string = bits.get_overlay()?;
            // Ok(Transaction {
            //     action: Some(TransactionAction::Write),
            //     reg_id: Some(id),
            //     address: Some(reg.address(dut, None)?),
            //     width: reg.size,
            //     data: bits.data()?,
            //     bit_enable: Transaction::enable_of_width(reg.size)?,
            //     capture_enable: None,
            //     overlay_enable: Some(bits.overlay_enables()),
            //     overlay_string: bits.get_overlay()?,
            //     metadata: None,
            // })
            Ok(t)
>>>>>>> 6145b770
        } else {
            Err(Error::new(&format!(
                "bit collection 'to_verify_transaction' only supported for register-based bit collections"
            )))
        }
    }

    /// Returns the Register object associated with the BitCollection. Note that this will
    /// return the reg even if the BitCollection only contains a subset of the register's bits
    pub fn reg(&self, dut: &'a MutexGuard<Dut>) -> Result<&'a Register> {
        match self.reg_id {
            Some(x) => dut.get_register(x),
            None => Err(Error::new(
                "Tried to reference the Register object from a BitCollection with no reg_id",
            )),
        }
    }

    /// Returns the bit Field object associated with the BitCollection. Note that this will
    /// return the Field even if the BitCollection only contains a subset of the field's bits
    pub fn field(&self, dut: &'a MutexGuard<Dut>) -> Result<&'a Field> {
        match &self.field {
            Some(x) => Ok(&self.reg(dut)?.fields[x]),
            None => Err(Error::new(
                "Tried to reference the Field object from a BitCollection with no field data",
            )),
        }
    }

    pub fn shift_left(&self, shift_in: u8) -> Result<u8> {
        let mut v1 = shift_in & 0x1;
        let mut v2: u8;
        for &bit in self.bits.iter() {
            v2 = bit.data()? & 0x1;
            bit.set_data(v1);
            v1 = v2;
        }
        Ok(v1)
    }

    pub fn shift_right(&self, shift_in: u8) -> Result<u8> {
        let mut v1 = shift_in & 0x1;
        let mut v2: u8;
        for &bit in self.bits.iter().rev() {
            v2 = bit.data()? & 0x1;
            bit.set_data(v1);
            v1 = v2;
        }
        Ok(v1)
    }

    pub fn shift_out_left(&self) -> BitCollection {
        let mut bc = self.clone();
        bc.i = 0;
        bc.shift_left = true;
        bc.shift_logical = false;
        bc
    }

    pub fn shift_out_right(&self) -> BitCollection {
        let mut bc = self.clone();
        bc.i = 0;
        bc.shift_left = false;
        bc.shift_logical = false;
        bc
    }

    pub fn len(&self) -> usize {
        self.bits.len()
    }

    pub fn verify_enables(&self) -> BigUint {
        let mut bytes: Vec<u8> = Vec::new();
        let mut byte: u8 = 0;
        for (i, &bit) in self.bits.iter().enumerate() {
            byte = byte | bit.verify_enable_flag() << i % 8;
            if i % 8 == 7 {
                bytes.push(byte);
                byte = 0;
            }
        }
        if self.bits.len() % 8 != 0 {
            bytes.push(byte);
        }
        BigUint::from_bytes_le(&bytes)
    }

    pub fn capture_enables(&self) -> BigUint {
        let mut bytes: Vec<u8> = Vec::new();
        let mut byte: u8 = 0;
        for (i, &bit) in self.bits.iter().enumerate() {
            byte = byte | bit.capture_enable_flag() << i % 8;
            if i % 8 == 7 {
                bytes.push(byte);
                byte = 0;
            }
        }
        if self.bits.len() % 8 != 0 {
            bytes.push(byte);
        }
        BigUint::from_bytes_le(&bytes)
    }

    pub fn overlay_enables(&self) -> BigUint {
        let mut bytes: Vec<u8> = Vec::new();
        let mut byte: u8 = 0;
        for (i, &bit) in self.bits.iter().enumerate() {
            byte = byte | bit.overlay_enable_flag() << i % 8;
            if i % 8 == 7 {
                bytes.push(byte);
                byte = 0;
            }
        }
        if self.bits.len() % 8 != 0 {
            bytes.push(byte);
        }
        BigUint::from_bytes_le(&bytes)
    }

    pub fn status_str(&mut self, operation: &str) -> Result<String> {
        let mut ss = "".to_string();
        if operation == "verify" || operation == "r" {
            for bit in self.shift_out_left() {
                if bit.is_to_be_captured() {
                    ss += STORE_CHAR;
                } else if bit.is_to_be_verified() {
                    if bit.has_overlay() {
                        //&& options[:mark_overlays]
                        ss += OVERLAY_CHAR
                    } else {
                        if bit.has_known_value() {
                            if bit.data().unwrap() == 0 {
                                ss += "0";
                            } else {
                                ss += "1";
                            }
                        } else {
                            ss += UNKNOWN_CHAR;
                        }
                    }
                } else {
                    ss += DONT_CARE_CHAR;
                }
            }
        } else if operation == "write" || operation == "w" {
            for bit in self.shift_out_left() {
                if bit.has_overlay() {
                    //&& options[:mark_overlays]
                    ss += OVERLAY_CHAR;
                } else {
                    if bit.has_known_value() {
                        if bit.data().unwrap() == 0 {
                            ss += "0";
                        } else {
                            ss += "1";
                        }
                    } else {
                        ss += UNKNOWN_CHAR;
                    }
                }
            }
        } else {
            return Err(Error::new(&format!(
                "Unknown operation argument '{}', must be \"verify\" or \"write\"",
                operation
            )));
        }
        Ok(BitCollection::make_hex_like(
            &ss,
            (self.len() as f64 / 4.0).ceil() as usize,
        ))
    }

    // Converts a binary-like representation of a data value into a hex-like version.
    // e.g. input  => 010S0011SSSS0110   (where S, X or V represent store, don't care or overlay)
    //      output => [010s]3S6    (i.e. nibbles that are not all of the same type are expanded)
    fn make_hex_like(regval: &str, size_in_nibbles: usize) -> String {
        let mut outstr = "".to_string();
        let mut re = "^(.?.?.?.)".to_string();
        for _i in 0..size_in_nibbles - 1 {
            re += "(....)";
        }
        re += "$";
        let regex = Regex::new(&format!(r"{}", re)).unwrap();

        let captures = regex.captures(regval).unwrap();

        let mut nibbles: Vec<&str> = Vec::new();
        for i in 0..size_in_nibbles {
            // now grouped by nibble
            nibbles.push(&captures[i + 1]);
        }

        let regex = Regex::new(&format!(
            r"[{}{}{}{}]",
            UNKNOWN_CHAR, DONT_CARE_CHAR, STORE_CHAR, OVERLAY_CHAR
        ))
        .unwrap();

        for nibble in nibbles {
            // If contains any special chars...
            if regex.is_match(nibble) {
                let c1 = nibble.chars().next().unwrap();
                // If all the same...
                if nibble.chars().count() == 4 && nibble.chars().all(|c2| c1 == c2) {
                    outstr += &format!("{}", c1);
                // Otherwise present this nibble in 'binary' format
                } else {
                    outstr += &format!("[{}]", nibble.to_ascii_lowercase());
                }
            // Otherwise if all 1s and 0s...
            } else {
                let n: u32 = u32::from_str_radix(nibble, 2).unwrap();
                outstr += &format!("{:X?}", n);
            }
        }
        outstr
    }
}

#[cfg(test)]
mod tests {
    use crate::core::model::registers::{Bit, BitCollection};
    use crate::{dut, Dut};
    use num_bigint::ToBigUint;
    use std::sync::MutexGuard;

    fn make_bit_collection<'a>(size: usize, dut: &'a mut MutexGuard<Dut>) -> BitCollection<'a> {
        let mut bit_ids: Vec<usize> = Vec::new();
        for _i in 0..size {
            bit_ids.push(dut.create_test_bit());
        }

        let mut bits: Vec<&Bit> = Vec::new();
        for id in bit_ids {
            bits.push(dut.get_bit(id).unwrap());
        }

        BitCollection {
            reg_id: None,
            field: None,
            whole_reg: false,
            whole_field: false,
            bits: bits,
            i: 0,
            shift_left: false,
            shift_logical: false,
        }
    }

    #[test]
    fn data_method_works() {
        let mut dut = dut();
        let bc = make_bit_collection(16, &mut dut);

        assert_eq!(bc.data().unwrap(), 0.to_biguint().unwrap());
    }

    #[test]
    fn set_data_method_works() {
        let mut dut = dut();
        let bc = make_bit_collection(16, &mut dut);

        bc.set_data(0.to_biguint().unwrap());
        assert_eq!(bc.data().unwrap(), 0.to_biguint().unwrap());
        bc.set_data(0xFFFF.to_biguint().unwrap());
        assert_eq!(bc.data().unwrap(), 0xFFFF.to_biguint().unwrap());
        bc.set_data(0x1234.to_biguint().unwrap());
        assert_eq!(bc.data().unwrap(), 0x1234.to_biguint().unwrap());
    }

    #[test]
    fn range_method_works() {
        let mut dut = dut();
        let bc = make_bit_collection(16, &mut dut);

        bc.set_data(0x1234.to_biguint().unwrap());
        assert_eq!(bc.data().unwrap(), 0x1234.to_biguint().unwrap());
        assert_eq!(bc.range(3, 0).data().unwrap(), 0x4.to_biguint().unwrap());
        assert_eq!(bc.range(7, 4).data().unwrap(), 0x3.to_biguint().unwrap());
        assert_eq!(bc.range(15, 8).data().unwrap(), 0x12.to_biguint().unwrap());

        let bc = make_bit_collection(8, &mut dut);
        bc.set_data(0x1F.to_biguint().unwrap());
        assert_eq!(bc.range(4, 0).data().unwrap(), 0x1F.to_biguint().unwrap());
        assert_eq!(bc.range(7, 4).data().unwrap(), 0x1.to_biguint().unwrap());
    }
}<|MERGE_RESOLUTION|>--- conflicted
+++ resolved
@@ -454,42 +454,15 @@
         if let Some(id) = self.reg_id {
             let reg = self.reg(dut)?;
             let bits = reg.bits(dut);
-<<<<<<< HEAD
-            Ok(Transaction {
-                action: Some(TransactionAction::Verify),
-                reg_id: Some(id),
-                address: Some(reg.address(dut, None)?),
-                address_width: Some(reg.address_unit_bits(&dut)? as usize),
-                width: reg.size,
-                data: bits.data()?,
-                bit_enable: bits.verify_enables(),
-                capture_enable: Some(bits.capture_enables()),
-                overlay_enable: Some(bits.overlay_enables()),
-                overlay_string: bits.get_overlay()?,
-                metadata: None,
-            })
-=======
             let mut t = Transaction::new_verify(bits.data()?, reg.size)?;
             t.reg_id = Some(id);
             t.address = Some(reg.address(dut, None)?);
+            t.address_width = Some(reg.address_unit_bits(&dut)? as usize);
             t.bit_enable = bits.verify_enables();
             t.capture_enable = Some(bits.capture_enables());
             t.overlay_enable = Some(bits.overlay_enables());
             t.overlay_string = bits.get_overlay()?;
             Ok(t)
-        // Ok(Transaction {
-        //     action: Some(TransactionAction::Verify),
-        //     reg_id: Some(id),
-        //     address: Some(reg.address(dut, None)?),
-        //     width: reg.size,
-        //     data: bits.data()?,
-        //     bit_enable: bits.verify_enables(),
-        //     capture_enable: Some(bits.capture_enables()),
-        //     overlay_enable: Some(bits.overlay_enables()),
-        //     overlay_string: bits.get_overlay()?,
-        //     metadata: None,
-        // })
->>>>>>> 6145b770
         } else {
             Err(Error::new(&format!(
                 "bit collection 'to_verify_transaction' only supported for register-based bit collections"
@@ -552,41 +525,14 @@
         if let Some(id) = self.reg_id {
             let reg = self.reg(dut)?;
             let bits = reg.bits(dut);
-<<<<<<< HEAD
-            Ok(Transaction {
-                action: Some(TransactionAction::Write),
-                reg_id: Some(id),
-                address: Some(reg.address(dut, None)?),
-                address_width: Some(reg.address_unit_bits(&dut)? as usize),
-                width: reg.size,
-                data: bits.data()?,
-                bit_enable: Transaction::enable_of_width(reg.size)?,
-                capture_enable: None,
-                overlay_enable: Some(bits.overlay_enables()),
-                overlay_string: bits.get_overlay()?,
-                metadata: None,
-            })
-=======
             let mut t = Transaction::new_write(bits.data()?, reg.size)?;
             t.reg_id = Some(id);
             t.address = Some(reg.address(dut, None)?);
+            t.address_width = Some(reg.address_unit_bits(&dut)? as usize);
             t.bit_enable = Transaction::enable_of_width(reg.size)?;
             t.overlay_enable = Some(bits.overlay_enables());
             t.overlay_string = bits.get_overlay()?;
-            // Ok(Transaction {
-            //     action: Some(TransactionAction::Write),
-            //     reg_id: Some(id),
-            //     address: Some(reg.address(dut, None)?),
-            //     width: reg.size,
-            //     data: bits.data()?,
-            //     bit_enable: Transaction::enable_of_width(reg.size)?,
-            //     capture_enable: None,
-            //     overlay_enable: Some(bits.overlay_enables()),
-            //     overlay_string: bits.get_overlay()?,
-            //     metadata: None,
-            // })
             Ok(t)
->>>>>>> 6145b770
         } else {
             Err(Error::new(&format!(
                 "bit collection 'to_verify_transaction' only supported for register-based bit collections"
