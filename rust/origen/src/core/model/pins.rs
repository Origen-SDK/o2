--- conflicted
+++ resolved
@@ -1136,12 +1136,7 @@
 #[derive(Debug, Clone)]
 pub struct StateTracker {
     pins: IndexMap<String, Vec<String>>,
-<<<<<<< HEAD
     _model_id: usize,
-=======
-    #[allow(dead_code)]
-    model_id: usize,
->>>>>>> 1fc65ca1
 }
 
 impl StateTracker {
