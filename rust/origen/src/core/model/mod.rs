pub mod pins;
pub mod registers;
use crate::error::Error;
use crate::Dut;
use crate::Result;
use std::sync::MutexGuard;

use indexmap::map::IndexMap;
<<<<<<< HEAD
=======
use pins::pin::Pin;
use pins::pin_group::PinGroup;
use std::collections::HashMap;
>>>>>>> 5320f390

#[derive(Debug)]
pub struct Model {
    pub id: usize,
    pub name: String,
    /// The only one without a parent is the top-level DUT model
    pub parent_id: Option<usize>,
    /// All children of this block/model, which are themselves models
    pub sub_blocks: IndexMap<String, usize>,
    /// All registers owned by this model are arranged within memory maps
    pub memory_maps: IndexMap<String, usize>,
    // Pins
    pub physical_pins: HashMap<String, Pin>,
    pub pins: HashMap<String, PinGroup>,
    // Levels
    // Timing
    // Specs
}

impl Model {
    pub fn new(id: usize, name: String, parent_id: Option<usize>) -> Model {
        Model {
            id: id,
            name: name,
            parent_id: parent_id,
            sub_blocks: IndexMap::new(),
            memory_maps: IndexMap::new(),
<<<<<<< HEAD
=======
            physical_pins: HashMap::new(),
            pins: HashMap::new(),
>>>>>>> 5320f390
        }
    }

    /// Returns the hierarchical name of the model and the offset for console displays
    pub fn console_header(&self, dut: &MutexGuard<Dut>) -> (String, usize) {
        let l = format!("{}", self.display_path(dut));
        let mut names: Vec<&str> = l.split(".").collect();
        names.pop();
        if names.is_empty() {
            (l + "\n", 1)
        } else {
            let s = names.join(".").chars().count() + 2;
            (l + "\n", s)
        }
    }

    /// Get the ID for the given memory map name, throw an error if it doesn't exist
    pub fn get_memory_map_id(&self, name: &str) -> Result<usize> {
        match self.memory_maps.get(name) {
            Some(x) => Ok(*x),
            None => {
                return Err(Error::new(&format!(
                    "The block '{}' does not have a memory map named '{}'",
                    self.name, name
                )))
            }
        }
    }

    /// Returns the path to this model for displaying to a user, e.g. in error messages.
    pub fn display_path(&self, dut: &MutexGuard<Dut>) -> String {
        match self.parent_id {
            Some(p) => {
                let parent = dut.get_model(p).unwrap();
                return format!("{}.{}", parent.display_path(dut), self.name);
            }
            None => return format!("{}", self.name),
        }
    }

    pub fn console_display(&self, dut: &MutexGuard<Dut>) -> Result<String> {
        let (mut output, offset) = self.console_header(&dut);
        let offset = " ".repeat(offset);
        let num = self.memory_maps.keys().len();
        if num > 0 {
            output += &format!("{}├── memory_maps\n", offset);
            let leader = format!("{}|    ", offset);
            for (i, key) in self.memory_maps.keys().enumerate() {
                if i != num - 1 {
                    output += &format!("{}├── {}\n", leader, key);
                } else {
                    output += &format!("{}└── {}\n", leader, key);
                }
            }
        } else {
            output += &format!("{}├── memory_maps []\n", offset);
        }
        let num = self.sub_blocks.keys().len();
        if num > 0 {
            output += &format!("{}└── sub_blocks\n", offset);
            let leader = format!("{}     ", offset);
            for (i, key) in self.sub_blocks.keys().enumerate() {
                if i != num - 1 {
                    output += &format!("{}├── {}\n", leader, key);
                } else {
                    output += &format!("{}└── {}\n", leader, key);
                }
            }
        } else {
            output += &format!("{}└── sub_blocks []\n", offset);
        }
        Ok(output)
    }
}<|MERGE_RESOLUTION|>--- conflicted
+++ resolved
@@ -6,12 +6,9 @@
 use std::sync::MutexGuard;
 
 use indexmap::map::IndexMap;
-<<<<<<< HEAD
-=======
 use pins::pin::Pin;
 use pins::pin_group::PinGroup;
 use std::collections::HashMap;
->>>>>>> 5320f390
 
 #[derive(Debug)]
 pub struct Model {
@@ -39,11 +36,8 @@
             parent_id: parent_id,
             sub_blocks: IndexMap::new(),
             memory_maps: IndexMap::new(),
-<<<<<<< HEAD
-=======
             physical_pins: HashMap::new(),
             pins: HashMap::new(),
->>>>>>> 5320f390
         }
     }
 
