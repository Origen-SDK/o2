--- conflicted
+++ resolved
@@ -13,40 +13,24 @@
 
 # See more keys and their definitions at https://doc.rust-lang.org/cargo/reference/manifest.html
 
-[features]
-# Enables the Python API, when not enabled (the default) origen_metal is a pure Rust library that
-# can only be used from Rust
-python = ["dep:pyo3"]
-
 [dependencies]
 lazy_static = "1"
 time = "0.1"
 termcolor = "1"
 regex = "1"
 tempfile = "3"
-<<<<<<< HEAD
-pyo3 = {version = "0.16.5", features = ["extension-module"], optional = true}
-serde = {version = "1.0", features = ["derive"]}
-toml = "0.5"
-git2 = "0.16.0"
-=======
 pyo3 = {version = "0.19.1", features = ["extension-module"]}
 serde = {version = "1.0", features = ["derive"]}
 toml = "0.5"
 toml_edit = "0.21.0"
 dialoguer = "0.8.0"
 git2 = "0.18.1"
->>>>>>> de4bd471
 dirs = "2.0"
 wait-timeout = "0.2.0"
 chrono = "0.4.11"
 indexmap = { version = "1.6.0", features = ["serde-1"] }
 config = "0.13.1"
-<<<<<<< HEAD
-ldap3 = "^0.11"
-=======
 ldap3 = "0.11.3"
->>>>>>> de4bd471
 cfg-if = "1"
 enum-display-derive = "0.1.1"
 whoami = "1.2.1"
@@ -61,15 +45,6 @@
 num-bigint = {version = "0.4.0", features = ["serde"]}
 num-traits = "0.2.15"
 serde_json = "1.0"
-<<<<<<< HEAD
-octocrab = "^0.19"
-reqwest = {version = "0.11.3", features = ["blocking", "json"]}
-lettre = {version = "^0.10", features = ["builder"]}
-aes-gcm = "0.8"
-semver = "1.0.1"
-glob = "0.3.0"
-anyhow = "^1"
-=======
 octocrab = "0.28.0"
 reqwest = {version = "0.11.3", features = ["blocking", "json"]}
 futures = {version = "0.3.15", features = ["executor"]}
@@ -79,7 +54,6 @@
 glob = "0.3.0"
 email_address = "0.2.4"
 tera = "1"
->>>>>>> de4bd471
 
 [build-dependencies]
 built = "0.5.2"