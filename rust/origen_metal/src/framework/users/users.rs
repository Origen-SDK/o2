--- conflicted
+++ resolved
@@ -8,8 +8,8 @@
 use crate::_utility::validate_input_list;
 use crate::prelude::session_store::*;
 use crate::utils::encryption;
+use std::path::PathBuf;
 use std::collections::HashMap;
-use std::path::PathBuf;
 
 lazy_static! {
     pub static ref DEFAULT_DATASET_KEY: &'static str = "__origen__default__";
@@ -519,12 +519,8 @@
         self.default_session_config = SessionConfig::new();
         self.default_auto_populate = None;
         self.default_should_validate_passwords = None;
-<<<<<<< HEAD
-        self.default_roles = vec![];
-=======
         self.default_password_cache_option = None;
         self.default_roles = vec!();
->>>>>>> de4bd471
         self.password_encryption_key__byte_str =
             encryption::default_encryption_key__byte_str().to_string();
         self.password_encryption_nonce__byte_str =
@@ -782,12 +778,8 @@
             default_session_config: SessionConfig::new(),
             default_auto_populate: None,
             default_should_validate_passwords: None,
-<<<<<<< HEAD
-            default_roles: vec![],
-=======
             default_password_cache_option: None,
             default_roles: vec!(),
->>>>>>> de4bd471
             uid_cnt: 0,
             password_encryption_key__byte_str: encryption::default_encryption_key__byte_str()
                 .to_string(),
