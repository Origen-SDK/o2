--- conflicted
+++ resolved
@@ -3,11 +3,6 @@
 #[macro_use]
 pub mod macros;
 
-<<<<<<< HEAD
-pub mod logger;
-pub mod terminal;
-pub mod utils;
-=======
 mod error;
 pub mod logger;
 pub mod terminal;
@@ -15,7 +10,6 @@
 use std::fmt::Display;
 
 pub use error::Error;
->>>>>>> 14db66e7
 
 lazy_static! {
     pub static ref LOGGER: logger::Logger = logger::Logger::default();
