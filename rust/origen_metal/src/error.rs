use std::error::Error as BaseError;
use std::fmt;

#[derive(Debug, Clone)]
pub struct Error {
    pub msg: String,
}

impl Error {
    pub fn new(msg: &str) -> Error {
        Error {
            msg: msg.to_string(),
        }
    }
}

impl fmt::Display for Error {
    fn fmt(&self, f: &mut fmt::Formatter) -> fmt::Result {
        write!(f, "{}", self.msg)
    }
}

impl BaseError for Error {
    fn description(&self) -> &str {
        &self.msg
    }
}

// To add a conversion from other type of errors

impl std::convert::From<Error> for pyo3::PyErr {
    fn from(err: Error) -> pyo3::PyErr {
        pyo3::exceptions::PyRuntimeError::new_err(err.to_string())
    }
}

impl std::convert::From<pyo3::PyErr> for Error {
    fn from(err: pyo3::PyErr) -> Self {
        let gil = pyo3::Python::acquire_gil();
        let py = gil.python();
        Error::new(&format!(
            "Encountered Exception '{}' with message: {}{}",
            err.ptype(py).name().unwrap(),
            {
                let r = err.pvalue(py).call_method0("__str__").unwrap();
                r.extract::<String>().unwrap()
            },
            {
                let tb = err.ptraceback(py);
                let m = py.import("traceback").unwrap();
                let temp = pyo3::types::PyTuple::new(py, &[tb]);
                let et = m.call_method1("extract_tb", temp).unwrap();

                let temp = pyo3::types::PyTuple::new(py, &[et]);
                let text_list = m.call_method1("format_list", temp).unwrap();
                let text = text_list.extract::<Vec<String>>().unwrap();

                format!("\nWith traceback:\n{}", text.join(""))
            }
        ))
    }
}

impl std::convert::From<std::io::Error> for Error {
    fn from(err: std::io::Error) -> Self {
        Error::new(&err.to_string())
    }
}

impl std::convert::From<shellexpand::LookupError<std::env::VarError>> for Error {
    fn from(err: shellexpand::LookupError<std::env::VarError>) -> Self {
        Error::new(&err.to_string())
    }
}

impl std::convert::From<Error> for git2::Error {
    fn from(err: Error) -> Self {
        git2::Error::from_str(&err.msg)
    }
}

impl std::convert::From<git2::Error> for Error {
    fn from(err: git2::Error) -> Self {
        Error::new(&err.to_string())
    }
}

//impl std::convert::From<walkdir::Error> for Error {
//    fn from(err: walkdir::Error) -> Self {
//        Error::new(&err.to_string())
//    }
//}

impl std::convert::From<regex::Error> for Error {
    fn from(err: regex::Error) -> Self {
        Error::new(&err.to_string())
    }
}

impl std::convert::From<semver::Error> for Error {
    fn from(err: semver::Error) -> Self {
        Error::new(&err.to_string())
    }
}

impl std::convert::From<serde_json::Error> for Error {
    fn from(err: serde_json::Error) -> Self {
        Error::new(&err.to_string())
    }
}

impl std::convert::From<std::string::String> for Error {
    fn from(err: std::string::String) -> Self {
        Error::new(&err)
    }
}

impl std::convert::From<lettre::address::AddressError> for Error {
    fn from(err: lettre::address::AddressError) -> Self {
        Error::new(&err.to_string())
    }
}

impl std::convert::From<toml::de::Error> for Error {
    fn from(err: toml::de::Error) -> Self {
        Error::new(&err.to_string())
    }
}

impl std::convert::From<toml::ser::Error> for Error {
    fn from(err: toml::ser::Error) -> Self {
        Error::new(&err.to_string())
    }
}

impl std::convert::From<std::num::ParseIntError> for Error {
    fn from(err: std::num::ParseIntError) -> Self {
        Error::new(&err.to_string())
    }
}

impl std::convert::From<num_bigint::ParseBigIntError> for Error {
    fn from(err: num_bigint::ParseBigIntError) -> Self {
        Error::new(&err.to_string())
    }
}

impl std::convert::From<ldap3::LdapError> for Error {
    fn from(err: ldap3::LdapError) -> Self {
        Error::new(&err.to_string())
    }
}

impl std::convert::From<aes_gcm::Error> for Error {
    fn from(err: aes_gcm::Error) -> Self {
        Error::new(&err.to_string())
    }
}

impl std::convert::From<std::string::FromUtf8Error> for Error {
    fn from(err: std::string::FromUtf8Error) -> Self {
        Error::new(&err.to_string())
    }
}

<<<<<<< HEAD
impl std::convert::From<keyring::KeyringError> for Error {
    fn from(err: keyring::KeyringError) -> Self {
=======
impl std::convert::From<keyring::Error> for Error {
    fn from(err: keyring::Error) -> Self {
>>>>>>> 1fc65ca1
        Error::new(&err.to_string())
    }
}

//impl std::convert::From<anyhow::Error> for Error {
//    fn from(err: anyhow::Error) -> Self {
//        Error::new(&err.to_string())
//    }
//}

// On failure, the original OS string is returned
// https://doc.rust-lang.org/std/ffi/struct.OsString.html#method.into_string
impl std::convert::From<std::ffi::OsString> for Error {
    fn from(os_string: std::ffi::OsString) -> Self {
        Error::new(&format!(
            "Unable to convert OsString {:?} to String",
            os_string
        ))
    }
}

impl std::convert::From<config::ConfigError> for Error {
    fn from(err: config::ConfigError) -> Self {
        Error::new(&err.to_string())
    }
}

impl std::convert::From<octocrab::Error> for Error {
    fn from(err: octocrab::Error) -> Self {
        Error::new(&err.to_string())
    }
}

impl std::convert::From<std::env::VarError> for Error {
    fn from(err: std::env::VarError) -> Self {
        Error::new(&err.to_string())
    }
}

<<<<<<< HEAD
//impl std::convert::From<reqwest::Error> for Error {
//    fn from(err: reqwest::Error) -> Self {
//        Error::new(&err.to_string())
//    }
//}

impl<T> std::convert::From<std::sync::PoisonError<T>> for Error {
    fn from(err: std::sync::PoisonError<T>) -> Self {
=======
impl std::convert::From<reqwest::Error> for Error {
    fn from(err: reqwest::Error) -> Self {
>>>>>>> 1fc65ca1
        Error::new(&err.to_string())
    }
}<|MERGE_RESOLUTION|>--- conflicted
+++ resolved
@@ -163,13 +163,8 @@
     }
 }
 
-<<<<<<< HEAD
-impl std::convert::From<keyring::KeyringError> for Error {
-    fn from(err: keyring::KeyringError) -> Self {
-=======
 impl std::convert::From<keyring::Error> for Error {
     fn from(err: keyring::Error) -> Self {
->>>>>>> 1fc65ca1
         Error::new(&err.to_string())
     }
 }
@@ -209,19 +204,20 @@
     }
 }
 
-<<<<<<< HEAD
-//impl std::convert::From<reqwest::Error> for Error {
-//    fn from(err: reqwest::Error) -> Self {
-//        Error::new(&err.to_string())
-//    }
-//}
+impl std::convert::From<reqwest::Error> for Error {
+   fn from(err: reqwest::Error) -> Self {
+       Error::new(&err.to_string())
+   }
+}
 
 impl<T> std::convert::From<std::sync::PoisonError<T>> for Error {
     fn from(err: std::sync::PoisonError<T>) -> Self {
-=======
-impl std::convert::From<reqwest::Error> for Error {
-    fn from(err: reqwest::Error) -> Self {
->>>>>>> 1fc65ca1
+        Error::new(&err.to_string())
+    }
+}
+
+impl std::convert::From<std::str::ParseBoolError> for Error {
+    fn from(err: std::str::ParseBoolError) -> Self {
         Error::new(&err.to_string())
     }
 }