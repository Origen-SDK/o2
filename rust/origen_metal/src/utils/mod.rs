pub mod command;
pub mod differ;
#[macro_use]
pub mod encryption;
pub mod file;
// TODO move outcome to framework
pub mod ldap;
pub mod mailer;
pub mod os;
pub mod outcome;
pub mod revision_control;
<<<<<<< HEAD
pub mod terminal;
=======
pub mod terminal;
pub mod mailer;
pub mod version;
pub mod pypi;
>>>>>>> de4bd471
<|MERGE_RESOLUTION|>--- conflicted
+++ resolved
@@ -5,15 +5,10 @@
 pub mod file;
 // TODO move outcome to framework
 pub mod ldap;
-pub mod mailer;
 pub mod os;
 pub mod outcome;
 pub mod revision_control;
-<<<<<<< HEAD
-pub mod terminal;
-=======
 pub mod terminal;
 pub mod mailer;
 pub mod version;
-pub mod pypi;
->>>>>>> de4bd471
+pub mod pypi;