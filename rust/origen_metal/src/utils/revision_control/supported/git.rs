--- conflicted
+++ resolved
@@ -894,10 +894,6 @@
         // let cfg = Config::open_default()?;
         let repo = Repository::open(&self.local)?;
         let cfg = repo.config()?;
-<<<<<<< HEAD
-        // changed this to be compatiple with newer versions of git2
-=======
->>>>>>> de4bd471
         let mut entries = cfg.entries(Some("user*"))?;
         while let Some(entry) = entries.next() {
             let entry = entry?;
