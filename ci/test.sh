--- conflicted
+++ resolved
@@ -36,14 +36,11 @@
         ../../rust/origen/target/$TARGET/debug/origen build --target $TARGET
         ../../rust/origen/target/$TARGET/debug/origen env setup
         ../../rust/origen/target/$TARGET/debug/origen -v
-<<<<<<< HEAD
-        ../../rust/origen/target/$TARGET/debug/origen setup
-        $HOME/.poetry/bin/poetry run pytest -vv
+        ../../rust/origen/target/$TARGET/debug/origen exec pytest -vv
+        # ../../rust/origen/target/$TARGET/debug/origen setup
+        # $HOME/.poetry/bin/poetry run pytest -vv
         ../../rust/origen/target/$TARGET/debug/origen t s eagle_with_smt7 j750
         ../../rust/origen/target/$TARGET/debug/origen examples
-=======
-        ../../rust/origen/target/$TARGET/debug/origen exec pytest -vv
->>>>>>> 4ed5b55e
         cd ../../rust
     fi
 }
