import _origen
from contextlib import contextmanager, ContextDecorator
import origen.producer
import origen.helpers
from pathlib import Path
import importlib
from origen.interface import BasicInterface

top_level_flow_open = False


class Producer(_origen.producer.PyProducer):
<<<<<<< HEAD
=======
    def __init__(self):
        _origen.producer.PyProducer.__init__(self)
        self._generate_prepared = False
        self.continue_on_fail = True

    def issue_callback(self, c, kwargs):
        if origen.helpers.has_method(origen.dut, c) and not kwargs.get(
                "skip_all_callbacks") and not kwargs.get(f"skip_callback_{c}"):
            getattr(origen.dut, c)(**kwargs)
            return True  # Callback ran or raised an exception
        return False  # Callback didn't run

>>>>>>> 821660a0
    # Defines the methods that are accessible within blocks/<block>/registers.py
    def api(self):
        return {
            "Pattern": self.Pattern,
            "Flow": self.Flow,
        }

    def generate(self, *sources):
        ''' Generate a pattern, either from a file or function source.

            Note: changing the directories, mode, verbosity levels, etc. are not supported here but
            can be changed prior to calling this method.
        '''
        _origen.set_operation("generate")
        # Just do this once, consider a case like the examples command where this is being called
        # multiple times in the same thread of execution
        if not self._generate_prepared:
            origen.tester._prepare_for_generate()
            self._generate_prepared = True
        for (i, src) in enumerate(sources):
            origen.logger.info(
                f"Executing source {i+1} of {len(sources)}: {src}")
            if isinstance(src, Path):
                src = str(src)

            context = origen.producer.api()
            # Starts a new JOB in Origen which provides some long term storage and tracking
            # of files that are referenced on the Rust side
            # The JOB API can be accessed via origen.producer.current_job
            if isinstance(src, str):
                origen.producer.create_job("generate", src)
                origen.load_file(src, locals=context)
            elif callable(src):
                origen.producer.create_job("generate", src.__name__)
                src(context)
            else:
                origen.logger.error(
                    f"Cannot generate source {src} at index {i}. Unrecognized type {type(src)}"
                )
        _origen.prog_gen.render()

    def summarize(self):
        stats = origen.tester.stats()
        changes = stats['changed_pattern_files'] > 0 or stats[
            'changed_program_files'] > 0
        new_files = stats['new_pattern_files'] > 0 or stats[
            'new_program_files'] > 0
        if changes or new_files:
            print("")
            if changes:
                print("To save all changed files run:")
                print("  origen save_ref --changed")
            if new_files:
                print("To save all new files run:")
                print("  origen save_ref --new")
            if changes and new_files:
                print("To save both run:")
                print("  origen save_ref --new --changed")

    @contextmanager
    def Pattern(self, **kwargs):
        _origen.set_operation("generatepattern")
        # Always freshly load the target when generating a pattern, no matter how much anyone
        # complains about this!
        # It guarantees that produced patterns are always the same regardless of generation
        # order by clearing all DUT state.
        origen.target.load()

        job = origen.producer.current_job
        name = kwargs.pop("name", None) or Path(job.source_file).stem
        pat = PatternClass(name, **kwargs)

        # This initializes a new AST for the pattern we are about to generate
        _origen.start_new_test(pat.name)
        origen.tester.generate_pattern_header(pat.header_comments)

        origen.logger.debug(f"Producing pattern {pat.name} in job {job.id}")
        origen.callbacks.emit("toplevel__startup", kwargs=kwargs)
        origen.callbacks.emit("controller__startup", kwargs=kwargs)
        yield pat
        origen.callbacks.emit("controller__shutdown", kwargs=kwargs)
        origen.callbacks.emit("toplevel__shutdown", kwargs=kwargs)

        origen.tester.end_pattern()
        # True means continue on fail, should make this dynamic in future so that the user can
        # decide whether to blow up upon an error or continue to the next pattern.
        origen.tester.render_pattern(origen.producer.continue_on_fail)

    @contextmanager
    def Flow(self, **kwargs):
        _origen.set_operation("generateflow")
        # Instantiate the app interface
        if origen.interface is None:
            path = f'{_origen.app_config()["name"]}.interface.interface'
            origen.logger.trace(
                f"Looking for application test program interface at {path}")
            try:
                origen.logger.trace(
                    f"Found application interface module, instantiating the Interface class"
                )
                m = importlib.import_module(path)
                origen.interface = m.Interface()
            except ModuleNotFoundError:
                origen.logger.trace(
                    f"Not found, instantiating Origen's basic interface instead"
                )
                origen.interface = BasicInterface()
            except AttributeError:
                origen.logger.trace(
                    f"Not found, instantiating Origen's basic interface instead"
                )
                origen.interface = BasicInterface()

        global top_level_flow_open

        job = origen.producer.current_job
        name = Path(job.current_file).stem
        flow = FlowClass(name, **kwargs)

        if top_level_flow_open:
            top_level = False
            origen.logger.debug(
                f"Producing sub-flow '{flow.name}' in job '{job.id}'")
            flow_ref = _origen.prog_gen.start_new_flow(flow.name,
                                                       sub_flow=True)
        else:
            origen.logger.debug(
                f"Producing flow '{flow.name}' in job '{job.id}'")
            top_level = True
            top_level_flow_open = True
            origen.target.load()
            flow_ref = _origen.prog_gen.start_new_flow(flow.name)

        #origen.tester.reset()
        #origen.target.reload()
        #origen.tester.clear_dut_dependencies(ast_name=flow.name)
        #origen.tester.generate_pattern_header(flow.header_comments)

        #origen.producer.issue_callback('startup', kwargs)
        yield origen.interface
        #origen.producer.issue_callback('shutdown', kwargs)

        if top_level:
            top_level_flow_open = False
            _origen.prog_gen.end_flow(flow_ref)
        else:
            _origen.prog_gen.end_flow(flow_ref, sub_flow=True)

        #origen.tester.end_pattern()
        #origen.tester.render()


# (_origen.producer.PyPattern)
class PatternClass:
    def __init__(self, name, **kwargs):
        if name in kwargs:
            # User overwrote the pattern name, or provided one for a sourceless generation
            processed_name = kwargs['name']
        else:
            processed_name = name

        if "prefix" in kwargs:
            processed_name = f"{kwargs['prefix']}_{processed_name}"

        if "postfix" in kwargs:
            processed_name = f"{processed_name}_{kwargs['postfix']}"

        self.name = processed_name

        # Collect the header comments from:
        #  * The application
        #  * <To-do> Current plugin
        #  * <To-do> Other plugins (if necessary)
        #  * Pattern specifics given in the header
        self.header_comments = {}
        if origen.helpers.has_method(origen.app, "pattern_header"):
            self.header_comments["app"] = origen.app.pattern_header(self)

        if "header_comments" in kwargs:
            self.header_comments["pattern"] = kwargs["header_comments"]


# (_origen.producer.PyFlow)
class FlowClass:
    def __init__(self, name, **kwargs):
        if name in kwargs:
            # User overwrote the pattern name, or provided one for a sourceless generation
            processed_name = kwargs['name']
        else:
            processed_name = name

        if "prefix" in kwargs:
            processed_name = f"{kwargs['prefix']}_{processed_name}"

        if "postfix" in kwargs:
            processed_name = f"{processed_name}_{kwargs['postfix']}"

        self.name = processed_name

        # Collect the header comments from:
        #  * The application
        #  * <To-do> Current plugin
        #  * <To-do> Other plugins (if necessary)
        #  * Pattern specifics given in the header
        self.header_comments = {}
        if origen.helpers.has_method(origen.app, "flow_header"):
            self.header_comments["app"] = origen.app.flow_header(self)

        if "header_comments" in kwargs:
            self.header_comments["flow"] = kwargs["header_comments"]<|MERGE_RESOLUTION|>--- conflicted
+++ resolved
@@ -10,21 +10,11 @@
 
 
 class Producer(_origen.producer.PyProducer):
-<<<<<<< HEAD
-=======
     def __init__(self):
         _origen.producer.PyProducer.__init__(self)
         self._generate_prepared = False
         self.continue_on_fail = True
 
-    def issue_callback(self, c, kwargs):
-        if origen.helpers.has_method(origen.dut, c) and not kwargs.get(
-                "skip_all_callbacks") and not kwargs.get(f"skip_callback_{c}"):
-            getattr(origen.dut, c)(**kwargs)
-            return True  # Callback ran or raised an exception
-        return False  # Callback didn't run
-
->>>>>>> 821660a0
     # Defines the methods that are accessible within blocks/<block>/registers.py
     def api(self):
         return {
