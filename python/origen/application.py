import origen
import _origen
import importlib, inspect
import os.path
import re
from origen.controller import TopLevel
from origen.translator import Translator
from origen.compiler import Compiler
from origen.errors import *
from types import ModuleType

class Base(_origen.application.PyApplication):
    '''
        The base class of all Origen ``applications``.
    '''
    @property
    def name(self):
        ''' Returns the unique ID (name) of the app/plugin '''
        return self._name

    @property
    def output_dir(self):
        ''' Returns the directory in which generated content should be placed '''
        return _origen.output_directory()

    @property
    def website_output_dir(self):
        ''' Returns the output directory offset from :meth:`output_dir` in which
            generated web content should be placed '''
        return _origen.website_output_directory()

    @property
    def website_source_dir(self):
        ''' Returns the source directory for |origen-s_sphinx_app| '''
        return _origen.website_source_directory()

    @property
    def website_release_location(self):
        ''' Returns the release location (URL, system-path, etc.) which the resulting
            website should be placed upon using the ``--release`` option of |web_cmd|'''
        return _origen.app_config()['website_release_location']

    @property
    def website_release_name(self):
        ''' Returns the name under which to release the website '''
        return _origen.app_config()['website_release_name']

    @property
    def root(self):
        ''' Returns the application's root directory '''
        return self._root

    @property
    def translator(self):
        ''' Returns the application's instance of :class:`Origen's Translator <origen.translator.Translator>` '''
        return self._translator

    @property
    def compiler(self):
        ''' Returns the application's instance of :class:`Origen's Compiler <origen.compiler.Compiler>` '''
        return self._compiler

    @property
    def plugin(self):
        ''' Will be set to true if the app instance it not the top-level app and is therefore operating as a plugin '''
        return self._plugin

    @property
    def app_dir(self):
        ''' Returns a path to the application's main Python dir, that is <app.root>/<app.name>'''
        return self._app_dir

    @property
    def python_dir(self):
        ''' An alias for app_dir '''
        return self._app_dir

    def __init__(self, *args, **options):
        self._compiler = Compiler()
        self._translator = Translator()
        if origen.app is None:
            self._plugin = False
            self._root = origen.root
            self._name = _origen.app_config()["name"]
        else:
            self._plugin = True
            self._root = options["root"]
            self._name = options["name"]
        self._app_dir = self.root.joinpath(self.name)
        self._block_path_cache = {}

    def block_path_to_dir(self, path, force_search=False):
        ''' Translates something like "dut.falcon" to <root>/<app>/blocks/dut/derivatives/falcon
        
            A tuple is returned where the first item is True/False indicating whether a block dir was found
            and if so then the second item is valid and contains the path to it.
            
            Note that this method caches the results and will always return the same result for the same path
            by default regardless of whether the block directories have been changed on disk.
            To force a re-evaluation of the given path pass 'True' as a second argument.
         '''
        if not force_search and path in self._block_path_cache:
            return self._block_path_cache[path]

        fields = path.split(".")
        filepath = self.root.joinpath(self.name).joinpath('blocks')
        for i, field in enumerate(fields):
            if i > 0:
                if filepath.joinpath('derivatives').joinpath(field).exists():
                    filepath = filepath.joinpath('derivatives').joinpath(field)
                elif filepath.joinpath('blocks').joinpath(field).exists():
                    filepath = filepath.joinpath('blocks').joinpath(field)
                else:
                    self._block_path_cache[path] = (False, None)
                    break
            else:
                filepath = filepath.joinpath(field)
                if not filepath.exists():
                    self._block_path_cache[path] = (False, None)
                    break

        if path not in self._block_path_cache:
            self._block_path_cache[path] = (True, filepath)

        return self._block_path_cache[path]

    def instantiate_dut(self, path):
        ''' Instantiate the given DUT and return it, this must be called first before any
            sub-blocks can be instantiated '''
        if origen.dut is not None:
            raise RuntimeError(
                "Only one DUT target can be loaded, your current target selection instantiates multiple DUTs"
            )
        if origen._target_loading is not True:
            raise RuntimeError(
                "A DUT can only be instantiated within a target load sequence")
        origen.__instantiate_dut_called = True
        dut = self.instantiate_block(path)
        if not isinstance(dut, TopLevel):
            raise RuntimeError(
                "The DUT object is not an instance of origen.application::TopLevel"
            )
        origen.dut = dut
        return dut

<<<<<<< HEAD
    def instantiate_block_from_mod(self, mod, class_name="Controller", sb_options={}):
        if not self.__instantiate_dut_called:
            raise RuntimeError(f"No DUT has been instantiated yet, did you mean to call 'origen.instantiate_dut(\"{mod}\")' instead?")

        # Load the module and try to find its controller.
        if isinstance(mod, ModuleType):
            m = mod
        else:
            m = importlib.import_module(mod + ".controller")
        c = getattr(m, class_name)
        if 'kwargs' in inspect.signature(c).parameters:
            block = c(**sb_options)
        else:
            block = c()
        block.app = self
        block.block_path = mod
        block.from_mod_path = True
        return block

    def instantiate_block(self, path):
=======
    def instantiate_block(self, path, base_path=None):
>>>>>>> 4ed5b55e
        '''
            Instantiate the given block and return it
        
            >>> origen.app.instantiate_block("dut.falcon")
            >>> origen.app.instantiate_block("nvm.flash.f2mb")
        '''
        if not origen.__instantiate_dut_called:
            raise RuntimeError(
                f"No DUT has been instantiated yet, did you mean to call 'origen.instantiate_dut(\"{path}\")' instead?"
            )

        orig_path = path
        block_dir = None

        # The block path reference will be evaluated in the following order:
        # * A reference to a sub-block of the current block (if a base_path has been given)
        # * A reference to a block within the current app
        # * A reference to a block within a plugin (when the first component of the path matches a plugin name)

        if base_path is not None:
            r = self.block_path_to_dir(f"{base_path}.{path}")
            if r[0]:
                block_dir = r[1]

        if block_dir is None:
            r = self.block_path_to_dir(path)
            if not r[0]:
                paths = path.split(".")
                if len(paths) > 1 and origen.has_plugin(paths[0]):
                    return origen.plugin(paths[0]).instantiate_block(".".join(
                        paths[1:]))
                else:
                    raise RuntimeError(
                        f"No block was found at path '{orig_path}'")
            else:
                block_dir = r[1]

        # If no controller class is defined then look up the nearest available parent
        controller_dir = block_dir
        controller_file = None
        blocks_dir = self.app_dir.joinpath("blocks")
        while controller_dir != blocks_dir:
            if controller_dir.joinpath("controller.py").exists():
                controller_file = controller_dir.joinpath("controller.py")
                break
            controller_dir = controller_dir.parent
            d = os.path.basename(controller_dir)
            if d == "derivatives":
                controller_dir = controller_dir.parent
            # Nested blocks don't inherit controllers, they either have their own or use
            # a generic Origen controller
            elif d == "blocks":
                break

        # If no controller was found in the app, fall back to the Origen Base controller
        if controller_file is None:
            if path == "dut":
                from origen.controller import TopLevel
                block = TopLevel()
            else:
                from origen.controller import Base
                block = Base()

        else:
            # Returns something like 'blocks/dut/derivatives/falcon/controller.py'
            p = os.path.relpath(controller_file, self.app_dir)
            # Now turn that into a Python import path
            p = p.replace("/", ".")
            p = p.replace("\\", ".")
            p = p.replace(".py", "")
            m = importlib.import_module(f"{self.name}.{p}")
            block = m.Controller()

        block._app = self
        block._block_path = orig_path
        block._block_dir = block_dir

        return block

    def load_block_files(self, controller, filename):
        '''
            Load the given block filetype to the given controller
        
            >>> origen.app.load_block_files(dut.flash, "registers.py")
        '''
<<<<<<< HEAD
        if isinstance(controller.block_path, ModuleType):
            return controller
        fields = controller.block_path.split(".")
        for i, field in enumerate(fields):
            if i == 0:
                filepath = origen.root.joinpath(
                    self.name).joinpath("blocks").joinpath(fields[i])
            else:
                filepath = filepath.joinpath("derivatives").joinpath(fields[i])
            p = filepath.joinpath(filename)
=======

        blocks_dir = self.app_dir.joinpath("blocks")
        load_dirs = []
        load_dir = controller.block_dir
        while load_dir != blocks_dir:
            load_dirs.insert(0, load_dir)
            load_dir = load_dir.parent
            d = os.path.basename(load_dir)
            if d == "derivatives":
                load_dir = load_dir.parent
            # A blocks dir means the end of the inheritance trail
            elif d == "blocks":
                break

        for load_dir in load_dirs:
            p = load_dir.joinpath(filename)
>>>>>>> 4ed5b55e
            if p.exists():
                if filename == "registers.py":
                    from origen.registers.loader import Loader
                    context = Loader(controller).api()

                elif filename == "sub_blocks.py":
                    from origen.sub_blocks import Loader
                    context = Loader(controller).api()

                elif filename == "pins.py":
                    from origen.pins import Loader
                    context = Loader(controller).api()

                elif filename == "timing.py":
                    from origen.timesets import Loader
                    context = Loader(controller).api()

                elif filename == "services.py":
                    from origen.services import Loader
                    context = Loader(controller).api()

                else:
                    block = controller
                    context = locals()
                origen.load_file(p, locals=context)

        return controller

    def translate(self, remote_file):
        '''
            Runs :class:`Origen's Translator <origen.translator.Translator>`

            See Also
            --------
            * :class:`origen.translator.Translator`
            * :meth:`origen.translator.Translator.translate`
        '''
        self.translator.translate(remote_file)

    def compile(self, *args, **options):
        '''
            Runs :class:`Origen's Compiler <origen.compiler.Compiler>`.
            **Note that** this will also run any existing jobs in the compiler's stack.
        
            See Also
            --------
            * :class:`origen.compiler.Compiler`
            * :meth:`origen.compiler.Compiler.run`
        '''
        self.compiler.run(*args, **options)
        return self.compiler<|MERGE_RESOLUTION|>--- conflicted
+++ resolved
@@ -113,6 +113,8 @@
                 else:
                     self._block_path_cache[path] = (False, None)
                     break
+            elif filepath.joinpath(f"{field}.py").exists():
+                break
             else:
                 filepath = filepath.joinpath(field)
                 if not filepath.exists():
@@ -143,7 +145,6 @@
         origen.dut = dut
         return dut
 
-<<<<<<< HEAD
     def instantiate_block_from_mod(self, mod, class_name="Controller", sb_options={}):
         if not self.__instantiate_dut_called:
             raise RuntimeError(f"No DUT has been instantiated yet, did you mean to call 'origen.instantiate_dut(\"{mod}\")' instead?")
@@ -163,10 +164,7 @@
         block.from_mod_path = True
         return block
 
-    def instantiate_block(self, path):
-=======
-    def instantiate_block(self, path, base_path=None):
->>>>>>> 4ed5b55e
+    def instantiate_block(self, path, base_path=None, *, class_name="Controller", sb_options=None):
         '''
             Instantiate the given block and return it
         
@@ -196,8 +194,12 @@
             if not r[0]:
                 paths = path.split(".")
                 if len(paths) > 1 and origen.has_plugin(paths[0]):
-                    return origen.plugin(paths[0]).instantiate_block(".".join(
-                        paths[1:]))
+                    return origen.plugin(paths[0]).instantiate_block(
+                        ".".join(paths[1:]),
+                         None,
+                         class_name=class_name,
+                         sb_options=sb_options
+                    )
                 else:
                     raise RuntimeError(
                         f"No block was found at path '{orig_path}'")
@@ -208,18 +210,24 @@
         controller_dir = block_dir
         controller_file = None
         blocks_dir = self.app_dir.joinpath("blocks")
-        while controller_dir != blocks_dir:
-            if controller_dir.joinpath("controller.py").exists():
-                controller_file = controller_dir.joinpath("controller.py")
-                break
-            controller_dir = controller_dir.parent
-            d = os.path.basename(controller_dir)
-            if d == "derivatives":
+        if controller_dir.joinpath(f"{path}.py").exists():
+            controller_file = controller_dir.joinpath(f"{path}.py")
+        else:
+            while controller_dir != blocks_dir:
+                if controller_dir.joinpath("controller.py").exists():
+                    controller_file = controller_dir.joinpath("controller.py")
+                    break
+                elif controller_dir.joinpath(f"{path}.py").exists():
+                    controller_file = controller_dir.joinpath(f"{path}.py")
+                    break
                 controller_dir = controller_dir.parent
-            # Nested blocks don't inherit controllers, they either have their own or use
-            # a generic Origen controller
-            elif d == "blocks":
-                break
+                d = os.path.basename(controller_dir)
+                if d == "derivatives":
+                    controller_dir = controller_dir.parent
+                # Nested blocks don't inherit controllers, they either have their own or use
+                # a generic Origen controller
+                elif d == "blocks":
+                    break
 
         # If no controller was found in the app, fall back to the Origen Base controller
         if controller_file is None:
@@ -238,7 +246,14 @@
             p = p.replace("\\", ".")
             p = p.replace(".py", "")
             m = importlib.import_module(f"{self.name}.{p}")
-            block = m.Controller()
+            if hasattr(m, class_name):
+                c = getattr(m, class_name)
+                if 'kwargs' in inspect.signature(c).parameters:
+                    block = c(**sb_options)
+                else:
+                    block = c()
+            else:
+                raise RuntimeError(f"No class name '{class_name}' found in module {m}")
 
         block._app = self
         block._block_path = orig_path
@@ -252,18 +267,16 @@
         
             >>> origen.app.load_block_files(dut.flash, "registers.py")
         '''
-<<<<<<< HEAD
-        if isinstance(controller.block_path, ModuleType):
-            return controller
-        fields = controller.block_path.split(".")
-        for i, field in enumerate(fields):
-            if i == 0:
-                filepath = origen.root.joinpath(
-                    self.name).joinpath("blocks").joinpath(fields[i])
-            else:
-                filepath = filepath.joinpath("derivatives").joinpath(fields[i])
-            p = filepath.joinpath(filename)
-=======
+        # if isinstance(controller.block_path, ModuleType):
+        #     return controller
+        # fields = controller.block_path.split(".")
+        # for i, field in enumerate(fields):
+        #     if i == 0:
+        #         filepath = origen.root.joinpath(
+        #             self.name).joinpath("blocks").joinpath(fields[i])
+        #     else:
+        #         filepath = filepath.joinpath("derivatives").joinpath(fields[i])
+        #     p = filepath.joinpath(filename)
 
         blocks_dir = self.app_dir.joinpath("blocks")
         load_dirs = []
@@ -280,7 +293,6 @@
 
         for load_dir in load_dirs:
             p = load_dir.joinpath(filename)
->>>>>>> 4ed5b55e
             if p.exists():
                 if filename == "registers.py":
                     from origen.registers.loader import Loader
@@ -331,4 +343,8 @@
             * :meth:`origen.compiler.Compiler.run`
         '''
         self.compiler.run(*args, **options)
-        return self.compiler+        return self.compiler
+
+class Application(Base):
+    def hey(self):
+        return "you"