import origen
import _origen
import importlib
import os.path
import re
import pdb
from origen.controller import TopLevel
from origen.translator import Translator
from origen.compiler import Compiler
from origen.errors import *

# The base class of all application classes
class Base:
    # Returns the unique ID (name) of the app/plugin
    name =  _origen.app_config()["name"]

    __instantiate_dut_called = False

    translator = Translator()
    compiler = Compiler()

    # Translates something like "dut.falcon" to <root>/<app>/blocks/dut/derivatives/falcon
    def block_path_to_filepath(self, path):
        fields = path.split(".")
        filepath = origen.root.joinpath(self.name).joinpath('blocks')
        for i, field in enumerate(fields):
            if i > 0:
                filepath = filepath.joinpath('derivatives')
            filepath = filepath.joinpath(field)
        return filepath

    # Instantiate the given DUT and return it, this must be called first before any
    # sub-blocks can be instantiated
    def instantiate_dut(self, path):
        #pdb.set_trace()
        self.__instantiate_dut_called = True
        dut = self.instantiate_block(path)
        if not isinstance(dut, TopLevel):
            raise RuntimeError("The DUT object is not an instance of origen.application::TopLevel")
        origen.dut = dut
        return dut

    # Instantiate the given block and return it
    #
    #   origen.app.instantiate_block("dut.falcon")
    #   origen.app.instantiate_block("nvm.flash.f2mb")
    def instantiate_block(self, path):
        if not self.__instantiate_dut_called:
            raise RuntimeError(f"No DUT has been instantiated yet, did you mean to call 'origen.instantiate_dut(\"{path}\")' instead?")

        orig_path = path
        done = False
        # If no controller class is defined then look up the nearest available parent
        while not self.block_path_to_filepath(path).joinpath('controller.py').exists() and not done:
            p = path
            path = re.sub(r'\.[^\.]+$', "", path)
            done = p == path

        # If no controller was found in the app, fall back to the Origen Base controller
        if done: 
            if path == "dut":
                from origen.controller import TopLevel
                block = TopLevel()
            else:
                from origen.controller import Base
                block = Base()
        else:
            controller = '.derivatives.'.join(path.split("."))
            controller = self.name + ".blocks." + controller + ".controller"
            m = importlib.import_module(controller)
            block = m.Controller()

        block.app = self
        block.block_path = orig_path

        return block

    # Load the given block filetype to the given controller
    #   origen.app.load_block_files(dut.flash, "registers.py")
    def load_block_files(self, controller, filename):
        fields = controller.block_path.split(".")
        for i, field in enumerate(fields):
            if i == 0:
                filepath = origen.root.joinpath(self.name).joinpath("blocks").joinpath(fields[i])
            else:
                filepath = filepath.joinpath("derivatives").joinpath(fields[i])
            p = filepath.joinpath(filename)
            if p.exists():
                if filename == "registers.py":
                    from origen.registers import Loader
                    context = Loader(controller).api()
                    
                elif filename == "sub_blocks.py":
                    from origen.sub_blocks import Loader
                    context = Loader(controller).api()

                elif filename == "pins.py":
                    from origen.pins import Loader
                    context = Loader(controller).api()

                else:
                    block = controller
                    context = locals()
                origen.load_file(p, locals=context)

        return controller

    def translate(self, remote_file):
        self.translator.translate(remote_file)

<<<<<<< HEAD
    def to_python(self, export_dir = f"{origen.root}/vendor/python"):
        self.translator.export(export_dir)
=======
    def compile(self, *args, **options):
        self.compiler.run(*args, **options)
        return self.compiler
>>>>>>> 89472497
<|MERGE_RESOLUTION|>--- conflicted
+++ resolved
@@ -108,11 +108,9 @@
     def translate(self, remote_file):
         self.translator.translate(remote_file)
 
-<<<<<<< HEAD
     def to_python(self, export_dir = f"{origen.root}/vendor/python"):
         self.translator.export(export_dir)
-=======
+        
     def compile(self, *args, **options):
         self.compiler.run(*args, **options)
-        return self.compiler
->>>>>>> 89472497
+        return self.compiler