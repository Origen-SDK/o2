import origen
import _origen
import importlib
import os.path
import re
from origen.controller import TopLevel
from origen.translator import Translator
from origen.compiler import Compiler
from origen.errors import *

<<<<<<< HEAD
class Base:
    '''
        The base class of all Origen ``applications``.
    '''

    @property
    def name(self):
        ''' Returns the unique ID (name) of the app/plugin '''
        return _origen.app_config()["name"]

    @property
    def output_dir(self):
        ''' Returns the directory in which generated content should be placed '''
        return _origen.output_directory()

    @property
    def website_output_dir(self):
        ''' Returns the output directory offset from :meth:`output_dir` in which
            generated web content should be placed '''
        return _origen.website_output_directory()

    @property
    def website_source_dir(self):
        ''' Returns the source directory for |origen-s_sphinx_app| '''
        return _origen.website_source_directory()

    @property
    def website_release_location(self):
        ''' Returns the release location (URL, system-path, etc.) which the resulting
            website should be placed upon using the ``--release`` option of |web_cmd|'''
        return _origen.app_config()['website_release_location']

    @property
    def website_release_name(self):
        ''' Returns the name under which to release the website '''
        return _origen.app_config()['website_release_name']

    @property
    def root(self):
        ''' Returns the application's root directory '''
        return origen.root
=======
# The base class of all application classes
class Base(_origen.application.PyApplication):
    # Returns the unique ID (name) of the app/plugin
    name =  _origen.app_config()["name"]
    output_dir = _origen.output_directory()
    website_output_dir = _origen.website_output_directory()
    website_source_dir = _origen.website_source_directory()
>>>>>>> 95edac96

    __instantiate_dut_called = False

    @property
    def translator(self):
        ''' Returns the application's instance of :class:`Origen's Translator <origen.translator.Translator>` '''
        return self._translator

    @property
    def compiler(self):
        ''' Returns the application's instance of :class:`Origen's Compiler <origen.compiler.Compiler>` '''
        return self._compiler

    def __init__(self, *args, **options):
        self._compiler = Compiler()
        self._translator = Translator()

    def block_path_to_filepath(self, path):
        ''' Translates something like "dut.falcon" to <root>/<app>/blocks/dut/derivatives/falcon '''
        fields = path.split(".")
        filepath = origen.root.joinpath(self.name).joinpath('blocks')
        for i, field in enumerate(fields):
            if i > 0:
                filepath = filepath.joinpath('derivatives')
            filepath = filepath.joinpath(field)
        return filepath

    def instantiate_dut(self, path):
<<<<<<< HEAD
        ''' Instantiate the given DUT and return it, this must be called first before any
            sub-blocks can be instantiated '''
=======
        if origen.dut is not None:
            raise RuntimeError("Only one DUT target can be loaded, your current target selection instantiates multiple DUTs")
        if origen._target_loading is not True:
            raise RuntimeError("A DUT can only be instantiated within a target load sequence")
>>>>>>> 95edac96
        self.__instantiate_dut_called = True
        dut = self.instantiate_block(path)
        if not isinstance(dut, TopLevel):
            raise RuntimeError("The DUT object is not an instance of origen.application::TopLevel")
        origen.dut = dut
        return dut

    def instantiate_block(self, path):
        '''
            Instantiate the given block and return it
        
            >>> origen.app.instantiate_block("dut.falcon")
            >>> origen.app.instantiate_block("nvm.flash.f2mb")
        '''
        if not self.__instantiate_dut_called:
            raise RuntimeError(f"No DUT has been instantiated yet, did you mean to call 'origen.instantiate_dut(\"{path}\")' instead?")

        orig_path = path
        done = False
        # If no controller class is defined then look up the nearest available parent
        while not self.block_path_to_filepath(path).joinpath('controller.py').exists() and not done:
            p = path
            path = re.sub(r'\.[^\.]+$', "", path)
            done = p == path

        # If no controller was found in the app, fall back to the Origen Base controller
        if done: 
            if path == "dut":
                from origen.controller import TopLevel
                block = TopLevel()
            else:
                from origen.controller import Base
                block = Base()
        else:
            controller = '.derivatives.'.join(path.split("."))
            controller = self.name + ".blocks." + controller + ".controller"
            m = importlib.import_module(controller)
            block = m.Controller()

        block.app = self
        block.block_path = orig_path

        return block

    def load_block_files(self, controller, filename):
        '''
            Load the given block filetype to the given controller
        
            >>> origen.app.load_block_files(dut.flash, "registers.py")
        '''
        fields = controller.block_path.split(".")
        for i, field in enumerate(fields):
            if i == 0:
                filepath = origen.root.joinpath(self.name).joinpath("blocks").joinpath(fields[i])
            else:
                filepath = filepath.joinpath("derivatives").joinpath(fields[i])
            p = filepath.joinpath(filename)
            if p.exists():
                if filename == "registers.py":
                    from origen.registers.loader import Loader
                    context = Loader(controller).api()
                    
                elif filename == "sub_blocks.py":
                    from origen.sub_blocks import Loader
                    context = Loader(controller).api()

                elif filename == "pins.py":
                    from origen.pins import Loader
                    context = Loader(controller).api()
                
                elif filename == "timing.py":
                    from origen.timesets import Loader
                    context = Loader(controller).api()
                    
                elif filename == "services.py":
                    from origen.services import Loader
                    context = Loader(controller).api()

                else:
                    block = controller
                    context = locals()
                origen.load_file(p, locals=context)

        return controller

    def translate(self, remote_file):
        '''
            Runs :class:`Origen's Translator <origen.translator.Translator>`

            See Also
            --------
            * :class:`origen.translator.Translator`
            * :meth:`origen.translator.Translator.translate`
        '''
        self.translator.translate(remote_file)

    def compile(self, *args, **options):
        '''
            Runs :class:`Origen's Compiler <origen.compiler.Compiler>`.
            **Note that** this will also run any existing jobs in the compiler's stack.
        
            See Also
            --------
            * :class:`origen.compiler.Compiler`
            * :meth:`origen.compiler.Compiler.run`
        '''
        self.compiler.run(*args, **options)
        return self.compiler<|MERGE_RESOLUTION|>--- conflicted
+++ resolved
@@ -8,7 +8,6 @@
 from origen.compiler import Compiler
 from origen.errors import *
 
-<<<<<<< HEAD
 class Base:
     '''
         The base class of all Origen ``applications``.
@@ -50,15 +49,6 @@
     def root(self):
         ''' Returns the application's root directory '''
         return origen.root
-=======
-# The base class of all application classes
-class Base(_origen.application.PyApplication):
-    # Returns the unique ID (name) of the app/plugin
-    name =  _origen.app_config()["name"]
-    output_dir = _origen.output_directory()
-    website_output_dir = _origen.website_output_directory()
-    website_source_dir = _origen.website_source_directory()
->>>>>>> 95edac96
 
     __instantiate_dut_called = False
 
@@ -87,15 +77,12 @@
         return filepath
 
     def instantiate_dut(self, path):
-<<<<<<< HEAD
         ''' Instantiate the given DUT and return it, this must be called first before any
             sub-blocks can be instantiated '''
-=======
         if origen.dut is not None:
             raise RuntimeError("Only one DUT target can be loaded, your current target selection instantiates multiple DUTs")
         if origen._target_loading is not True:
             raise RuntimeError("A DUT can only be instantiated within a target load sequence")
->>>>>>> 95edac96
         self.__instantiate_dut_called = True
         dut = self.instantiate_block(path)
         if not isinstance(dut, TopLevel):
