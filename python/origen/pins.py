import origen, _origen
from origen.errors import *

<<<<<<< HEAD
PinActions = _origen.dut.pins.PinActions
=======
>>>>>>> bee54f09

class Proxy:
    def __init__(self, controller):
        self.controller = controller

    @property
    def pins(self):
        return origen.dut.db.pins(self.controller.model_id)

    @property
    def physical_pins(self):
        return origen.dut.db.physical_pins(self.controller.model_id)

    def add_pin(self, name, **kwargs):
        return origen.dut.db.add_pin(self.controller.model_id, name, **kwargs)

    def pin(self, name):
        return origen.dut.db.pin(self.controller.model_id, name)

    def add_pin_alias(self, name, *aliases):
        return origen.dut.db.add_pin_alias(self.controller.model_id, name,
                                           *aliases)

    def group_pins(self, name, *pin_names, **options):
        return origen.dut.db.group_pins(self.controller.model_id, name,
                                        *pin_names, **options)

    def physical_pin(self, name):
        return origen.dut.db.physical_pin(self.controller.model_id, name)

    @property
    def pin_headers(self):
        return origen.dut.db.pin_headers(self.controller.model_id)

    def add_pin_header(self, name, *pins):
        return origen.dut.db.add_pin_header(self.controller.model_id, name,
                                            *pins)

    def pin_header(self, name):
        return origen.dut.db.get_pin_header(self.controller.model_id, name)

    @classmethod
    def api(cls):
        return [
            'pins', 'add_pin', 'pin', 'add_pin_alias', 'group_pins',
            'physical_pin', 'physical_pins', 'pin_headers', 'add_pin_header',
            'pin_header'
        ]


class Loader:
    def __init__(self, controller):
        self.controller = controller

    def Pin(self, name, **kwargs):
        self.controller.add_pin(name, **kwargs)

    def Alias(self, name, *aliases):
        self.controller.add_pin_alias(name, *aliases)

    def PinHeader(self, name, *pins):
        self.controller.add_pin_header(name, *pins)

    def api(self):
        return {
            "Pin": self.Pin,
            "Alias": self.Alias,
            "PinHeader": self.PinHeader,
        }<|MERGE_RESOLUTION|>--- conflicted
+++ resolved
@@ -1,10 +1,7 @@
 import origen, _origen
 from origen.errors import *
 
-<<<<<<< HEAD
 PinActions = _origen.dut.pins.PinActions
-=======
->>>>>>> bee54f09
 
 class Proxy:
     def __init__(self, controller):
