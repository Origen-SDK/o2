--- conflicted
+++ resolved
@@ -88,22 +88,19 @@
 
         console.install_readline(rl.readline)
 
-    __all__.append("rl")
-
-<<<<<<< HEAD
-# Called by the Origen CLI to boot the Origen Python env, not for application use
-# Any target/env overrides given to the command line will be passed in here
-def __origen__(command, targets=None, verbosity=None, mode=None, files=None, args=None):
-=======
-# Run an Origen command. This is the main entry method for the CLI, but it can also
-# be used in application commands to invoke Origen commands within the same thread instead of
-# making system calls.
-# See the o2 examples command for an example of usage -
-#   https://github.com/Origen-SDK/o2/blob/master/example/example/commands/examples.py
-def run_cmd(command, targets=None, verbosity=None, mode=None, files=None, output_dir=None, reference_dir=None, **kwargs):
+    __all__ += ["rl", "run_cmd"]
+
+def run_cmd(command, targets=None, verbosity=None, mode=None, files=None, output_dir=None, reference_dir=None, args=None, **kwargs):
+    ''' Run an Origen command. This is the main entry method for the CLI, but it can also
+        be used in application commands to invoke Origen commands within the same thread instead of
+        making system calls.
+        
+        See Also
+        --------
+        * :link-to:`Example Application Commands <src_code:example_commands>`
+    '''
     global _generate_prepared
 
->>>>>>> 95edac96
     import origen
     import _origen
 
@@ -193,7 +190,6 @@
         from origen.registers.actions import write, verify, write_transaction, verify_transaction
         code.interact(banner=f"Origen {origen.version}", local=locals(), exitmsg="")
 
-<<<<<<< HEAD
     elif command == "web:build":
         from origen.web import run_cmd
         return run_cmd("build", args)
@@ -205,8 +201,8 @@
     elif command == "web:clean":
         from origen.web import run_cmd
         return run_cmd("clean", args)
-=======
     # Internal command to give the Origen version loaded by the application to the CLI
+
     elif command == "_version_":
         print(f"{origen.status['origen_version']}")
 
@@ -216,9 +212,8 @@
         for cmd in kwargs["commands"]:
             path += f'.{cmd}'
         m = importlib.import_module(path)
-        m.run(**kwargs["args"])
+        m.run(**(args or {}))
         exit(0)
->>>>>>> 95edac96
 
     else:
         print(f"Unknown command: {command}")
