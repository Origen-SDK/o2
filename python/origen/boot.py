--- conflicted
+++ resolved
@@ -89,11 +89,7 @@
 
 # Called by the Origen CLI to boot the Origen Python env, not for application use
 # Any target/env overrides given to the command line will be passed in here
-<<<<<<< HEAD
-def __origen__(command, targets=None, environment=None, mode=None, files=None, args=None):
-=======
-def __origen__(command, targets=None, verbosity=None, mode=None, files=None):
->>>>>>> 03cbd706
+def __origen__(command, targets=None, verbosity=None, mode=None, files=None, args=None):
     import origen
     import _origen
     import origen.application
