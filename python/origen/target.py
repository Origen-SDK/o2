import origen
import _origen

target = None

# Load the target if one is currently set by the application
def load(targets=None):
    if targets == None:
        targets = _origen.app_config()["target"]

<<<<<<< HEAD
    if environment == None:
        environment = _origen.app_config()["environment"]

    if target != None:
        origen.load_file(_origen.target_file(target, "targets"))
        origen.target.target = target

    if environment != None:
        origen.load_file(_origen.target_file(target, "environments"))

def reload():
    if target != None:
        origen.load_file(_origen.target_file(target, "targets"))
=======
    if targets != None:
        for t in targets:
            origen.load_file(_origen.target_file(t, "targets"))
>>>>>>> 55990407
<|MERGE_RESOLUTION|>--- conflicted
+++ resolved
@@ -8,22 +8,6 @@
     if targets == None:
         targets = _origen.app_config()["target"]
 
-<<<<<<< HEAD
-    if environment == None:
-        environment = _origen.app_config()["environment"]
-
-    if target != None:
-        origen.load_file(_origen.target_file(target, "targets"))
-        origen.target.target = target
-
-    if environment != None:
-        origen.load_file(_origen.target_file(target, "environments"))
-
-def reload():
-    if target != None:
-        origen.load_file(_origen.target_file(target, "targets"))
-=======
     if targets != None:
         for t in targets:
-            origen.load_file(_origen.target_file(t, "targets"))
->>>>>>> 55990407
+            origen.load_file(_origen.target_file(t, "targets"))