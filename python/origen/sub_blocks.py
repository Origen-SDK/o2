--- conflicted
+++ resolved
@@ -19,17 +19,12 @@
         b.parent = self.controller
         self.controller.sub_blocks[name] = b
         # Create a new representation of it in the internal database
-<<<<<<< HEAD
         b.model_id = origen.dut.db.create_model(self.controller.model_id, name, offset)
         for base in b.__class__.__bases__:
             if hasattr(base, "model_init"):
                 base.model_init(b, block_options=sb_options)
         # if hasattr(b, "model_init"):
         #     b.model_init(b, block_options=sb_options)
-=======
-        b.model_id = origen.dut.db.create_model(self.controller.model_id, name,
-                                                offset)
->>>>>>> bee54f09
         return b
 
     # Defines the methods that are accessible within blocks/<block>/sub_blocks.py
