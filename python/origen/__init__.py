import sys
import _origen
from pathlib import Path
import importlib
from contextlib import contextmanager
import pickle

from origen.tester import Tester, DummyTester
from origen.producer import Producer

config = _origen.config()
status = _origen.status()
root = Path(status["root"])
version = status["origen_version"]
logger = _origen.logger
running_on_windows = _origen.on_windows()
running_on_linux = _origen.on_linux()
<<<<<<< HEAD
=======
_reg_description_parsing = False
>>>>>>> 93f567bb

app = None
dut = None
tester = Tester()
producer = Producer()

mode = "development"

if status["is_app_present"]:
    sys.path.insert(0, status["root"])
    a = importlib.import_module(f'{_origen.app_config()["name"]}.application')
    app = a.Application()

def set_mode(val):
    """ Sets the current mode """
    global mode
    if val:
        mode = _origen.clean_mode(val)

def load_file(path, globals={}, locals={}):
    context = {**standard_context(), **locals}
    with open(path) as f:
        code = compile(f.read(), path, 'exec')
        exec(code, globals, context)

def test_ast():
    return pickle.loads(bytes(_origen.test_ast()))

@contextmanager
def reg_description_parsing():
    global _reg_description_parsing
    orig = _reg_description_parsing
    _reg_description_parsing = True
    yield
    _reg_description_parsing = orig

# Returns the context (locals) that are available by default within files
# loaded by Origen, e.g. dut, tester, origen, etc.
def standard_context():
    return {
        "origen": sys.modules[__name__],
        "dut": lambda: __import__("origen").dut,
        "tester": lambda: __import__("origen").tester,
    }<|MERGE_RESOLUTION|>--- conflicted
+++ resolved
@@ -15,10 +15,7 @@
 logger = _origen.logger
 running_on_windows = _origen.on_windows()
 running_on_linux = _origen.on_linux()
-<<<<<<< HEAD
-=======
 _reg_description_parsing = False
->>>>>>> 93f567bb
 
 app = None
 dut = None
