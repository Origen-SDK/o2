--- conflicted
+++ resolved
@@ -13,18 +13,11 @@
 
 @pytest.fixture
 def clean_eagle():
-<<<<<<< HEAD
   instantiate_dut("dut.eagle")
   if len(origen.tester.targets) == 0:
     origen.tester.target("::DummyRenderer")
   assert origen.dut
   return origen.dut
-=======
-    instantiate_dut("dut.eagle")
-    assert origen.dut
-    return origen.dut
-
->>>>>>> bee54f09
 
 @pytest.fixture
 def clean_falcon():
