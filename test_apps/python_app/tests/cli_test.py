--- conflicted
+++ resolved
@@ -54,17 +54,7 @@
 
 
 def test_origen_g():
-<<<<<<< HEAD
   os.chdir(origen.root)
   process = subprocess.Popen([f'{origen_cli}', 'g', r'./example/patterns/toggle.py', '-t', r'./targets/eagle_with_smt7.py'], universal_newlines=True)
   assert process.wait() == 0
-  
-=======
-    os.chdir(origen.root)
-    process = subprocess.Popen([
-        f'{origen_cli}', 'g', r'./example/patterns/toggle.py', '-t',
-        r'./targets/dut/eagle.py'
-    ],
-                               universal_newlines=True)
-    assert process.wait() == 0
->>>>>>> bee54f09
+  