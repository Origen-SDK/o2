import pytest, abc
<<<<<<< HEAD
import origen, _origen # pylint: disable=import-error
from origen.pins import PinActions
from shared import instantiate_dut, clean_dummy, clean_eagle, clean_tester, clean_falcon
from shared.python_like_apis import Fixture_DictLikeAPI, Fixture_ListLikeAPI
from tests.pins import ports, clk_pins
=======
import origen, _origen  # pylint: disable=import-error
from shared.python_like_apis import Fixture_DictLikeAPI, Fixture_ListLikeAPI
from shared import *


@pytest.fixture
def clean_eagle():
    instantiate_dut("dut.eagle")
    assert origen.dut
    return origen.dut


@pytest.fixture
def clean_falcon():
    instantiate_dut("dut.falcon")
    assert origen.dut
    return origen.dut

>>>>>>> bee54f09

def test_empty_timesets(clean_falcon):
    assert len(origen.dut.timesets) == 0
    # assert origen.tester.timeset is None
    # assert origen.tester.current_period is None


def test_adding_a_simple_timeset(clean_falcon):
    t = origen.dut.add_timeset("t0", default_period=1)
    assert isinstance(t, _origen.dut.timesets.Timeset)
    assert t.name == "t0"
    assert t.default_period == 1
    assert t.__eval_str__ == "period"
    assert t.period == 1.0

    # Check the DUT
    assert len(origen.dut.timesets) == 1
    assert origen.dut.timesets.keys() == ["t0"]

    # # Ensure this doesn't to anything to the tester
    # assert origen.tester.timeset is None
    # assert origen.tester.current_period == 0


def test_adding_another_simple_timeset():
    t = origen.dut.add_timeset("t1")
    assert isinstance(t, _origen.dut.timesets.Timeset)
    assert t.name == "t1"

    # No default period set, so attempts to resolve the numerical value will fail.
    assert t.default_period == None
    assert t.__eval_str__ == "period"
    with pytest.raises(OSError):
        t.period

    # Check the DUT
    assert len(origen.dut.timesets) == 2
    assert origen.dut.timesets.keys() == ["t0", "t1"]

    # # Ensure this doesn't to anything to the tester
    # assert origen.tester.timeset is None
    # assert origen.tester.current_period == 0


def test_retrieving_timesets():
    t = origen.dut.timeset("t0")
    assert isinstance(t, _origen.dut.timesets.Timeset)
    assert t.name == "t0"


def test_none_on_retrieving_nonexistant_timesets():
    t = origen.dut.timeset("t")
    assert t is None


def test_exception_on_duplicate_timesets():
    with pytest.raises(OSError):
        origen.dut.add_timeset("t0")
    assert len(origen.dut.timesets) == 2
    assert origen.dut.timesets.keys() == ["t0", "t1"]


def test_adding_timeset_with_equation(clean_falcon):
    t = origen.dut.add_timeset("t0", "period/2", default_period=1)
    assert t.default_period == 1.0
    assert t.__eval_str__ == "period/2"
    assert t.period == 0.5


# def test_adding_simple_timeset_with_context_manager(clean_falcon):
#   with origen.dut.new_timeset("t0") as _t:
#     _t.default_period = 1
#     _t.period = "period/4 + 0.5"
#   assert isinstance(t, _origen.Timeset)
#   assert t.name == "t0"
#   assert t.default_period == 1
#   assert t.__eval_str__ == "period/4 + 0.5"
#   assert t.period == 0.75
#   assert len(origen.dut.timesets) == 1
#   assert origen.dut.timesets.keys == ["t0"]

# def test_adding_complex_timesets(clean_falcon):
#   with origen.dut.new_timeset("t0") as _t:
#     _t.default_period = 1
#     with _t.drive_wave("swd_clk") as w:
#       w.drive(1, "period/4")
#       w.drive(0, "period/2")
#       w.drive(1, "3*period/4")
#       w.drive(0, "period")
#     with _t.verify_wave("swd_io") as w:
#       w.verify("data", "period/10")
#   assert isinstance(t, _origen.Timeset)
#   assert t.name == "t0"
#   assert t.default_period == 1

#   assert len(t.drive_waves) == 4
#   assert t.drive_waves[0].__eval_str__ == "period/4"
#   assert t.drive_waves[0].data == 1
#   assert t.drive_waves[0].at == "0.25"
#   for i, wave in enumerate(t.drive_waves):
#     assert wave.at == 0.25*(i+1)

#   assert len(t.verify_waves) == 1
#   assert t.verify_waves[0].__expr_str__ == "data"
#   assert t.verify_waves[0].data == 0
#   assert t.verify_waves[0].at == 0.1

# This fixture assumes that a DUT is already instantiated.
# @pytest.fixture
# def define_basic_swd_timing(self):
#   swdio_wave = wtbl.add_wave("SWDIO")
#   swdio_wave.apply_to("swdio")
#   swdio_wave.add_event("swd_io_drive1")

# Before we go into consuming Timeset-specifics and adding additional waves, ensure that the dict-like API is working.
# Otherwise, we'll get a bunch of failures that have nothing to do with the actual timeset.


class TestTimesetsDictLike(Fixture_DictLikeAPI):
    def parameterize(self):
        return {
            "keys": ["t0", "t1", "t2"],
            "klass": _origen.dut.timesets.Timeset,
            "not_in_dut": "Blah"
        }

    def boot_dict_under_test(self):
        instantiate_dut("dut.falcon")
        dut = origen.dut
        dut.add_timeset("t0")
        dut.add_timeset("t1")
        dut.add_timeset("t2")
        return dut.timesets


class TestWaveTablesDictLike(Fixture_DictLikeAPI):
    def parameterize(self):
        return {
            "keys": ["wtbl1", "wtbl2"],
            "klass": _origen.dut.timesets.Wavetable,
            "not_in_dut": "Blah"
        }

    def boot_dict_under_test(self):
        instantiate_dut("dut.falcon")
        t = origen.dut.add_timeset("t")
        t.add_wavetable("wtbl1")
        t.add_wavetable("wtbl2")
        return t.wavetables


class TestWaveGroupDictLike(Fixture_DictLikeAPI):
    def parameterize(self):
        return {
            "keys": ["w1", "w2", "w3"],
            "klass": _origen.dut.timesets.WaveGroup,
            "not_in_dut": "Blah"
        }

    def boot_dict_under_test(self):
        instantiate_dut("dut.falcon")
        wt = origen.dut.add_timeset("t").add_wavetable("wt")
        wt.add_wave("w1")
        wt.add_wave("w2")
        wt.add_wave("w3")
        return wt.waves


class TestWavesDictLike(Fixture_DictLikeAPI):
    def parameterize(self):
        return {
            "keys": ["1", "0", "H", "L"],
            "klass": _origen.dut.timesets.Wave,
            "not_in_dut": "Blah"
        }

    def boot_dict_under_test(self):
        instantiate_dut("dut.falcon")
        wgrp = origen.dut.add_timeset("t").add_wavetable("wt").add_waves(
            "wgrp")
        wgrp.add_wave("1")
        wgrp.add_wave("0")
        wgrp.add_wave("H")
        wgrp.add_wave("L")
        return wgrp.waves


class TestEventsListLike(Fixture_ListLikeAPI):
    def verify_i0(self, i):
        assert isinstance(i, _origen.dut.timesets.Event)
        assert i.__at__ == "period*0.25"

    def verify_i1(self, i):
        assert isinstance(i, _origen.dut.timesets.Event)
        assert i.__at__ == "period*0.50"

    def verify_i2(self, i):
        assert isinstance(i, _origen.dut.timesets.Event)
        assert i.__at__ == "period*0.75"

    def boot_list_under_test(self):
        instantiate_dut("dut.eagle")
        w = origen.dut.add_timeset("t").add_wavetable("wt").add_waves(
            "w1").add_wave("1")

<<<<<<< HEAD
  def boot_list_under_test(self):
    instantiate_dut("dut.eagle")
    origen.tester.target("::DummyRenderer")
    w = origen.dut.add_timeset("t").add_wavetable("wt").add_waves("w1").add_wave("1")
=======
        w.push_event(at="period*0.25", unit="ns", action=w.DriveHigh)
        w.push_event(at="period*0.50", unit="ns", action=w.DriveLow)
        w.push_event(at="period*0.75", unit="ns", action=w.HighZ)
        return w.events
>>>>>>> bee54f09


# class TestEventsListLike(Fixture_ListLikeAPI):
#   def equals(i, expected):
#     assert i.action == expected["action"]
#     assert i.data == expected["data"]
#     assert i.at == expected["at"]

#   def parameterize(self):
#     return {
#       "items": [
#         {action: "drive", data: 1, at: "0"},
#         {action: "drive", data: 0, at: "period*0.25"},
#         {action: "drive", data: 1, at: "period*0.5"},
#         {action: "drive", data: 0, at: "period*0.75"}
#       ],
#       "klass": _origen.dut.timesets.Event,
#       "not_in_dut": "Blah"
#     }

# def boot_dict_under_test(self):
#   instantiate_dut("dut.eagle")
#   w = origen.dut.add_timeset("t").add_wavetable("wt").add_wave("w")
#   w.add_event("drive 1", "0")
#   w.add_event("drive 0", "period*0.25")
#   w.add_event("drive 1", "period*0.5")
#   w.add_event("drive 0", "period*0.75")
#   return w.events


class TestComplexTimingScenerios:
<<<<<<< HEAD
  
  # Test adding a timeset with more complex features.
  # This example should translate to the following STIL
  #   WaveformTable w1 {
  #     Period 'period';
  #     Waveforms {
  #       clk { 1 { StartClk: '0ns', U; "@/2", D; } }
  #       clk { 0 { StopClk: '0ns', D; } }
  #     }
  #   }
  @pytest.fixture
  def define_complex_timeset(self, clean_falcon, clk_pins, ports):
    t = origen.dut.add_timeset("complex")
    wtbl = t.add_wavetable("w1")
    wtbl.period = "40"
    wgrp = wtbl.add_waves("Ports")

    # Add drive data waves
    # This wave should tranlate into STIL as:
    #   1 { DriveHigh: '10ns', U; }
    w = wgrp.add_wave("1")
    #w.indicator = "1"
    w.apply_to("porta", "portb")
    w.push_event(at="period*0.25", unit="ns", action=w.DriveHigh)

    # This wave should tranlate into STIL as:
    #   0 { DriveLow: '10ns', D; }
    w = wgrp.add_wave("0")
    #w.indicator = "0"
    w.apply_to("porta", "portb")
    w.push_event(at="period*0.25", unit="ns", action=w.DriveLow)

    # Add highZ wave
    # This wave should tranlate into STIL as:
    #   Z { HighZ: '10ns', Z; }
    w = wgrp.add_wave("Z")
    #w.indicator = "Z"
    w.apply_to("porta", "portb")
    w.push_event(at="period*0.25", unit="ns", action=w.HighZ)

    # Add comparison waves
    # This wave should tranlate into STIL as:
    #   H { CompareHigh: '4ns', H; }
    w = wgrp.add_wave("H")
    #w.indicator = "H"
    w.apply_to("porta", "portb")
    w.push_event(at="period*0.10", unit="ns", action=w.VerifyHigh)

    # This wave should tranlate into STIL as:
    #   L { CompareLow: '4ns', L; }
    w = wgrp.add_wave("L")
    #w.indicator = "L"
    w.apply_to("porta", "portb")
    w.push_event(at="period*0.10", unit="ns", action=w.VerifyLow)

    wgrp = wtbl.add_waves("Clk")

    # This wave should tranlate into STIL as:
    #   1 { StartClk: '0ns', U; "@/2", D; }
    w = wgrp.add_wave("1")
    #w.indicator = "1"
    w.apply_to("clk")
    w.push_event(at=0, unit="ns", action=w.DriveHigh)
    w.push_event(at="period/2", unit="ns", action=w.DriveLow)

    # This wave should tranlate into STIL as:
    #   0 { StopClk: '0ns', D; }
    w = wgrp.add_wave("0")
    #w.indicator = "0"
    w.apply_to("clk")
    w.push_event(at=0, unit="ns", action=w.DriveLow)

  # The fixture above is the linearized, more verbose, but more explicit way to define timing.
  # The fixtures below will generate equivalent timesets using 'syntatic sugar' to make the definitions more user friendly.
  # Note though that these fixtures don't do anything too crazy. If crazy waves are needed, the interface above will need to be used.
  # @pytest.fixture
  # def define_complex_timing_more_easily(self, clean_falcon):
  #   # Adds five individual waves and returns them as a group.
  #   waves = origen.dut.add_timeset("complex").add_wavetable("w1", period="40").add_waves("PortOperations", indicators=["1", "0", "H", "L", "Z"])
  #   waves["H"]
  #   origen.dut.add_timeset("complex").wavetable["w1"].waves["PortOperations-H"]

  #   # Add drive data waves
  #   # This wave should tranlate into STIL as:
  #   #   10HLZ { Drives: '10ns', U/D/H/L/Z; }
  #   #waves.indicators = 
  #   waves.apply_to("porta", "portb")
  #   waves.push_event(at="period*0.25", unit="ns", action=[waves.DriveHigh, waves.DriveLow, waves.VerifyHigh, waves.VerifyLow, waves.HighZ])

  # @pytest.fixture
  # def define_complex_timing_with_context_managers(self, clean_falcon):
  #   with origen.dut.add_timeset("complex_context_manager") as t:
  #     with t.add_wavetable("w1") as wtbl:
  #       wtbl.period = "40"
  #       with wtbl.add_waves("PortOperations", 5) as (waves, e0, e1, e2, e3, e4):
  #         waves.apply_to("porta", "portb")
  #         waves.indicators = ["1", "0", "H", "L", "Z"]
  #         waves.unit = "ns"
  #         e0.to_drive_high_wave(at="period*0.25")
  #         e1.to_drive_low_wave(at="period*0.25")
  #         e2.to_compare_high_wave(at="period*0.25")
  #         e3.to_compare_low_wave(at="period*0.25")
  #         e4.to_highz_wave(at="period*0.25")
  
  # @pytest.fixture
  # def define_wavetable_inheritance(self, clean_falcon):
  #   with origen.dut.add_timeset("inherited_wavetable") as t:
  #     with t.add_wavetable("default") as wtbl:
  #       wtbl.period = "40"
  #       with wtbl.add_waves("Clk") as w:
  #         w.apply_to("clk")
  #         w.indicators = ["0", "1"]
  #         w.push_drive_low_event()
  #         w.push_clocking_event()
  #       with wtbl.add_waves("ShiftedClk", base="Clk") as grp:
  #         grp.apply_to("other_clk")
  #         grp.waves[1].to_clocking_event(at="")

  @pytest.fixture
  def define_waves_derived_from(self, clean_falcon):
    wgrp = origen.dut.add_timeset("complex").add_wavetable("w1", period="40").add_waves("PortOperations")
    origen.dut.timesets["complex"].wavetables["w1"].period = 40
    # Add a base wave
    w = wgrp.add_wave("1")
    w.push_event(at="period*0.25", unit="ns", action=w.DriveHigh)
    # Derive from the above wave
    w = wgrp.add_wave("0", derived_from="1")
    w.events[0].action = w.DriveLow

  @pytest.mark.skip
  def test_wavetable_inheritance(self, define_complex_timeset):
    ''' STIL:

        Timing {
          WaveformTable w1 {
            Waveforms {
              all { 01ZLH { '0' D/U/Z/L/H } }
            }
          }
          WaveformTable backwards {
            InheritWaveformTable w1;
            Waveforms {
              backwards_pins { 01ZLH { '0' U/D/Z/H/L } }
            }
          }
        }
    '''
    w1 = origen.dut.timeset("complex").wavetable('w1')
    backwards = origen.dut.timeset("complex").add_wavetable("backwards", inherit="w1").add_wavegroup("BackwardsPorts")
    backwards.add_wave('0').push_action('0', DriveHigh)
    backwards.add_wave('1').push_action('0', DriveLow)
    backwards.add_wave('L').push_action('0', CompareHigh)
    backwards.add_wave('H').push_action('0', CompareLow)
    assert origen.dut.timeset("complex").wavetable("backwards").wavegroup("Ports") is not None
    forwards = origen.dut.timeset("complex").wavetable("backwards").wavegroup("Ports")

    # Check that "Ports" was inherited
    assert origen.dut.timeset("complex").wavetable("backwards").period == 40
    assert forwards.waves["Ports"].waves["1"].events[0].action == "U"
    assert forwards.waves["Ports"].waves["Z"].events[0].action == "Z"
    assert forwards.waves["Ports"].waves["L"].events[0].action == "L"

    # Check that "BackwardsPorts" was applied correctly
    assert backwards.waves["BackwardsPorts"].waves["1"].events[0].action == "D"
    assert backwards.waves["BackwardsPorts"].waves["Z"].events[0].action == "Z"
    assert backwards.waves["BackwardsPorts"].waves["L"].events[0].action == "H"

    # Check that inheritance works with an instance
    w2 = origen.dut.add_timeset("complex").add_wavetable("w2", inherit=w1)
    assert w2.waves["Ports"].waves["1"].events[0].action == "U"
    assert w2.waves["Ports"].waves["Z"].events[0].action == "Z"
    assert w2.waves["Ports"].waves["L"].events[0].action == "L"

  @pytest.mark.skip
  def test_wavetable_inheritance_override(self, define_complex_timeset):
    ''' STIL:

        Timing {
          WaveformTable w1 {
            Waveforms {
              all { 01ZLH { '0' D/U/Z/L/H } }
            }
          }
          WaveformTable w2 {
            InheritWaveformTable w1;
            Waveforms {
              all { ZC { '0' X/X } }
            }
          }
        }
    '''
    w1 = origen.dut.timeset("complex").wavetable('w1')
    w2 = origen.dut.timeset("complex").add_wavetable("w2", inherit="w1")
    assert w2.waves["all"].waves["1"].events[0].action == "U"
    assert w2.waves["all"].waves["0"].events[0].action == "D"
    assert w2.waves["all"].waves["Z"].events[0].action == "Z"
    assert "X" not in w2.waves["all"].waves
    wgrp = w2.add_wavegroup('all')
    wgrp.add_wave('Z').push_action('0', Unknown)
    wgrp.add_wave('C').push_action('0', Unknown)
    assert w2.waves["all"].waves["1"].events[0].action == "U"
    assert w2.waves["all"].waves["0"].events[0].action == "D"
    assert w2.waves["all"].waves["Z"].events[0].action == "X"
    assert w2.waves["all"].waves["X"].events[0].action == "X"

  @pytest.mark.skip
  def test_waveform_inheritance(self, define_complex_timeset):
    ''' STIL:

        Timing {
          WaveformTable w1 {
            Waveforms {
              all { 01ZLH { Start: '0' D/U/Z/L/H } }
            }
          }
          WaveformTable w2 {
            Waveforms {
              support_compare_z {
                InheritWaveform w1.all;
                X { '0' X }
              }
            }
          }
        }
    '''
    w1 = origen.dut.add_timeset("complex").wavetable('w1')
    w2 = origen.dut.add_timeset("complex").add_wavetable("w2", period=40)
    wgrp = w2.add_waves("support_compare_x", inherit=('w1', 'all'))
    assert w2.wavegroups.get('all') is None
    assert w2.wavegroups.get('support_compare_x') is not None
    wgrp.add_wave('X').push_event(at="0", unit="ns", action=w.CompareUnknown)
    assert set(wgrp.waves.keys) == ('0', '1', 'Z', 'H', 'L', 'X')
    assert wgrp.waves['0'].events[0].action == wave.DriveLow
    assert wgrp.waves['H'].events[0].action == wave.CompareHigh
    assert wgrp.waves['X'].events[0].action == wave.CompareUnknown

  @pytest.mark.skip
  def test_waveform_inheritance_override(self, define_complex_timeset):
    ''' STIL:

        Timing {
          WaveformTable w1 {
            Waveforms {
              all { 01ZLH { Start: '0' D/U/Z/L/H } }
            }
          }
          WaveformTable w2 {
            Waveforms {
              backwards_drives {
                InheritWaveform w1.all;
                01 { '0' U/D }
              }
            }
          }
        }
    '''
    w1 = origen.dut.add_timeset("complex").wavetable('w1')
    w2 = origen.dut.add_timeset("complex").add_wavetable("w2", period=40)
    wgrp = w1.add_waves("backwards", inherit=('w1', 'all'))
    assert w2.wavegroups.get('all') is None
    assert w2.wavegroups.get('backwards') is not None
    wgrp.add_wave('0').push_event(at="0", unit="ns", action=w.DriveHigh)
    wgrp.add_wave('1').push_event(at="0", unit="ns", action=w.DriveLow)
    assert set(wgrp.waves.keys) == ('0', '1', 'Z', 'H', 'L', 'X')
    assert wgrp.waves['1'].events[0].action == wave.DriveLow
    assert wgrp.waves['0'].events[0].action == wave.DriveHigh
    assert wgrp.waves['Z'].events[0].action == wave.HighZ
    assert wgrp.waves['H'].events[0].action == wave.CompareHigh
    assert wgrp.waves['L'].events[0].action == wave.CompareLow

  @pytest.mark.skip
  def test_creating_abstract_waves(self):
    w1 = origen.dut.add_timeset("complex").add_wavetable('shape')
    wgrp = w1.add_wavegroup('surround_z')
    w = wgrp.add_wave('0')
    w.push_abstract_event(HighZ)
    w.push_abstract_event(DriveLow)
    w.push_abstract_event(HighZ)
    assert w.is_abstract
    assert w.waves['0'].action == HighZ
    assert w.waves['1'].action == DriveLow
    assert w.waves['2'].action == HighZ
    w = wgrp.add_wave('1', derive_from='0')
    w.waves['1'].action = DriveHigh
    assert w.is_abstract
    assert w.waves['0'].action == HighZ
    assert w.waves['1'].action == DriveHigh
    assert w.waves['2'].action == HighZ

  @pytest.mark.skip
  def test_wavetable_inheritance_with_abstract_events(self, define_complex_timeset):
    ''' STIL:

        Timing {
          WaveformTable shape {
            Waveforms {
              surround_z { 01 { Z; U/D; Z } }
              clk { C { U; D } }
            }
          }
          WaveformTable application {
            period = '50ns'
            InheritWaveformTable shape;
            Waveforms {
              pins { 01 {'0', 'period/10', 'period - period/10'} }
              clock { C { '0', 'period/2' } }
            }
          }
        }
    '''
    w1 = origen.dut.add_timeset("complex").add_wavetable('shape')
    w2 = origen.dut.add_timeset("complex").add_wavetable("application", period=50, inherit="shape")
    wgrp_pins = w2.add_wavegroup('pins')
    wgrp_clk = w2.add_wavegroup('clock')
    w = wgrp_pins.add_wave('0')
    w.apply_events(("shape", "surround_z"), "0", "period/10", "period - period/10")
    assert len(w.events) == 3
    assert w.events[0].action == HighZ
    assert w.events[0].at == 0
    assert w.events[1].action == DriveLow
    assert w.events[1].at == 5
    assert w.events[2].action == HighZ
    assert w.events[2].at == 45
    
    w = wgrp.add_wave('1', derive_from='0')
    assert len(w.events == 3)
    assert w.events[0].action == HighZ
    assert w.events[0].at == 0
    assert w.events[1].action == DriveHigh
    assert w.events[1].at == 5
    assert w.events[2].action == HighZ
    assert w.events[2].at == 45

    w = wgrp_clk.add_wave("C")
    w.apply_events(("shape", "clock"), "0", "period/2")
    assert len(w.events == 2)
    assert w.events[0].action == DriveHigh
    assert w.events[0].at == 0
    assert w.events[1].action == DriveLow
    assert w.events[1].at == 25

  @pytest.mark.skip
  def test_mixing_concrete_and_abstract_events(self):
    w1 = origen.dut.add_timeset("complex").add_wavetable('shape')
    w = w1.add_wavegroup('pins').add_wave('0')
    w.push_event("0", "Z")
    w.push_event("period/10", "1")
    w.push_abstract_event("0")
    assert w.is_abstract
    w2 = origen.dut.add_timeset("complex").add_wavetable("application", period=50, inherit="shape")
    w.add_wavegroup("pins").add_wave("0")
    w.apply_events(("shape", "pins"), "period/2")
    assert w.events[0].action == HighZ
    assert w.events[0].at == 0
    assert w.events[1].action == DriveHigh
    assert w.events[1].at == 5
    assert w.events[2].action == DriveLow
    assert w.events[2].at == 25

  @pytest.mark.skip
  def test_exception_on_missing_event_applications(self, abstract_waves):
    ''' Given a wavetable

          WaveformTable shape {
            Waveforms {
              surround_z { 01 { Z; U/D; Z } }
              clk { C { U; D } }
            }
          }

        In order to apply the a wave from, say, 'surround_z' - which has three abstract events,
        the inheriting wave must supply exactly three events. No more, no less.
    '''
    w2 = origen.dut.add_timeset("complex").add_wavetable("application", period=50, inherit="shape")
    w.add_wavegroup("pins").add_wave("0")
    with pytest.raises(OSError):
      w.apply_events(("shape", "pins"), 0)
    with pytest.raises(OSError):
      w.apply_events(("shape", "pins"), 0, 5, 10, 15)

  @pytest.mark.skip
  def test_exception_on_unknown_wave_application(self, abstract_waves):
    w2 = origen.dut.add_timeset("complex").add_wavetable("application", period=50, inherit="shape")
    w.add_wavegroup("pins").add_wave("0")
    with pytest.raises(OSError):
      w.apply_events(("blah", "pins"), 0, 5, 10)
    with pytest.raises(OSError):
      w.apply_events(("shape", "blah"), 0, 5, 10)

  @pytest.mark.skip
  def test_exception_when_consuming_abstract_event_data(self):
    w1 = origen.dut.add_timeset("complex").add_wavetable('shape')
    wgrp = w1.add_wavegroup('surround_z')
    w = wgrp.add_wave('0')
    w.push_abstract_event(HighZ)
    assert w.action == HighZ
    with pytest.raises(OSError):
      w.at

  @pytest.mark.skip
  def test_exception_on_unknown_wave_inheritance(self):
    w2 = origen.dut.add_timeset("complex").add_wavetable("w2", period=40)
    with pytest.raises(OSError):
      w2.add_wavegroup("pins").add_wave("0", inherit=("blah", "0"))
    with pytest.raises(OSError):
      w2.add_wavegroup("pins").add_wave("0", inherit=("w1", "blah"))

  @pytest.mark.skip
  def test_exception_on_unknown_wavetable_inheritance(self):
    with pytest.raises(OSError):
      origen.dut.add_timeset("complex").add_wavetable("w2", period=40, inherit="blah!")

# class TestBuildingWavesWithBlocks

#   @pytest.mark.xfail
#   def test_with_static_timing(self):

#   @pytest.mark.xfail
#   def test_with_single_dynamic_applied_timing(self):

#   @pytest.mark.xfail
#   def test_with_multiple_dynamic_timing(self):

#   @pytest.mark.xfail
#   def test_with_mixed_timing(self):

#   @pytest.mark.xfail
#   def test_exception_on_unknown_wave(self):

#   @pytest.mark.xfail
#   def test_exception_when_using_abstract_waves(self):

  # We're assuming timesets, wavetable, etc. have already passed their appropriate dict/list-like_api test, so assuming that
  # interface is good there and just filling in some missing pieces.
  def test_retrieving_timeset_data(self, define_complex_timeset):
    wtbl = origen.dut.timesets["complex"].wavetables["w1"]
    
    # Try to get the resolved period.
    assert wtbl.period == 40

    # Get the period before evaluation
    assert wtbl.__period__ == "40"

    # Get the pins which have waves defined for them in the wavetable
    # clk_waves = wtbl.waves.applied_to("clk")
    # assert isinstance(clk_waves, dict)
    # assert len(clk_waves) == 2
    # assert set(clk_waves.keys()) == {"StartClk", "StopClk"}
    # assert isinstance(clk_waves["StartClk"], _origen.dut.timesets.Wave)
    # assert clk_waves["StartClk"].name == "StartClk"

    # Given a single waveform, retrieve its events
    wave = wtbl.waves["Ports"].waves["1"]
    assert wave.indicator == "1"
    assert isinstance(wave.applied_to, list)
    applied_pins = ["porta0", "porta1", "porta2", "porta3", "portb0", "portb1"]
    for (i, p) in enumerate(wave.applied_to):
      assert p.name == applied_pins[i]
    assert len(wave.events) == 1
    e = wave.events[0]
    assert isinstance(e, _origen.dut.timesets.Event)
    assert e.action == wave.DriveHigh
    assert e.unit == "ns"
    assert e.__at__ == "period*0.25"
    assert e.at == 10

    wave = wtbl.waves["Clk"].waves["1"]
    e = wave.events[0]
    assert e.action == wave.DriveHigh
    assert e.unit == "ns"
    assert e.__at__ == "0"
    assert e.at == 0
    e = wave.events[1]
    assert e.action == wave.DriveLow
    assert e.unit == "ns"
    assert e.__at__ == "period/2"
    assert e.at == 20

  def test_retrieving_timeset_data_derived_from(self, define_waves_derived_from):
    ''' STIL:

        waveforms {
          PortOperations { 1 { 'period*0.25' 1; } }
        }
        =>
        waveforms {
          PortOperations { 10 { 'period*0.25' 1/0; } }
        }
        Or the equivalent:
        waveforms {
          PortOperations { 1 { 'period*0.25' 1; } }
          PortOperations { 0 { 'period*0.25' 0; } }
        }
    '''
    wgrp = origen.dut.timesets["complex"].wavetables["w1"].waves["PortOperations"]
    w1 = wgrp.waves['1']
    w2 = wgrp.waves['0']
    assert w1.indicator == '1'
    assert w1.events[0].at == 10
    assert w1.events[0].unit == "ns"
    assert w1.events[0].action == w1.DriveHigh
    assert w2.indicator == '0'
    assert w2.events[0].at == 10
    assert w2.events[0].unit == "ns"
    assert w2.events[0].action == w2.DriveLow
    # Ensure that w2 was derived from w1, but does not share references to its events.
    assert w1.events[0].action == w1.DriveHigh

  def test_exception_on_duplicate_wavetable(self, define_complex_timeset):
    assert 'complex' in origen.dut.timesets
    assert 'w1' in origen.dut.timesets['complex'].wavetables
    with pytest.raises(OSError):
      origen.dut.timesets['complex'].add_wavetable('w1')
  
  def test_exception_on_duplicate_wave_group(self, define_complex_timeset):
    assert 'complex' in origen.dut.timesets
    assert 'w1' in origen.dut.timesets['complex'].wavetables
    assert 'Ports' in origen.dut.timesets['complex'].wavetables['w1'].waves
    with pytest.raises(OSError):
      origen.dut.timesets['complex'].wavetables['w1'].add_wave('Ports')
=======
>>>>>>> bee54f09

    # Test adding a timeset with more complex features.
    # This example should translate to the following STIL
    #   WaveformTable w1 {
    #     Period 'period';
    #     Waveforms {
    #       clk { 1 { StartClk: '0ns', U; "@/2", D; } }
    #       clk { 0 { StopClk: '0ns', D; } }
    #     }
    #   }
    @pytest.fixture
    def define_complex_timeset(self, clean_falcon):
        t = origen.dut.add_timeset("complex")
        wtbl = t.add_wavetable("w1")
        wtbl.period = "40"
        wgrp = wtbl.add_waves("Ports")

        # Add drive data waves
        # This wave should tranlate into STIL as:
        #   1 { DriveHigh: '10ns', U; }
        w = wgrp.add_wave("1")
        #w.indicator = "1"
        w.apply_to("porta", "portb")
        w.push_event(at="period*0.25", unit="ns", action=w.DriveHigh)

        # This wave should tranlate into STIL as:
        #   0 { DriveLow: '10ns', D; }
        w = wgrp.add_wave("0")
        #w.indicator = "0"
        w.apply_to("porta", "portb")
        w.push_event(at="period*0.25", unit="ns", action=w.DriveLow)

        # Add highZ wave
        # This wave should tranlate into STIL as:
        #   Z { HighZ: '10ns', Z; }
        w = wgrp.add_wave("Z")
        #w.indicator = "Z"
        w.apply_to("porta", "portb")
        w.push_event(at="period*0.25", unit="ns", action=w.HighZ)

        # Add comparison waves
        # This wave should tranlate into STIL as:
        #   H { CompareHigh: '4ns', H; }
        w = wgrp.add_wave("H")
        #w.indicator = "H"
        w.apply_to("porta", "portb")
        w.push_event(at="period*0.10", unit="ns", action=w.VerifyHigh)

        # This wave should tranlate into STIL as:
        #   L { CompareLow: '4ns', L; }
        w = wgrp.add_wave("L")
        #w.indicator = "L"
        w.apply_to("porta", "portb")
        w.push_event(at="period*0.10", unit="ns", action=w.VerifyLow)

        wgrp = wtbl.add_waves("Clk")

        # This wave should tranlate into STIL as:
        #   1 { StartClk: '0ns', U; "@/2", D; }
        w = wgrp.add_wave("1")
        #w.indicator = "1"
        w.apply_to("clk")
        w.push_event(at=0, unit="ns", action=w.DriveHigh)
        w.push_event(at="period/2", unit="ns", action=w.DriveLow)

        # This wave should tranlate into STIL as:
        #   0 { StopClk: '0ns', D; }
        w = wgrp.add_wave("0")
        #w.indicator = "0"
        w.apply_to("clk")
        w.push_event(at=0, unit="ns", action=w.DriveLow)

    # The fixture above is the linearized, more verbose, but more explicit way to define timing.
    # The fixtures below will generate equivalent timesets using 'syntatic sugar' to make the definitions more user friendly.
    # Note though that these fixtures don't do anything too crazy. If crazy waves are needed, the interface above will need to be used.
    # @pytest.fixture
    # def define_complex_timing_more_easily(self, clean_falcon):
    #   # Adds five individual waves and returns them as a group.
    #   waves = origen.dut.add_timeset("complex").add_wavetable("w1", period="40").add_waves("PortOperations", indicators=["1", "0", "H", "L", "Z"])
    #   waves["H"]
    #   origen.dut.add_timeset("complex").wavetable["w1"].waves["PortOperations-H"]

    #   # Add drive data waves
    #   # This wave should tranlate into STIL as:
    #   #   10HLZ { Drives: '10ns', U/D/H/L/Z; }
    #   #waves.indicators =
    #   waves.apply_to("porta", "portb")
    #   waves.push_event(at="period*0.25", unit="ns", action=[waves.DriveHigh, waves.DriveLow, waves.VerifyHigh, waves.VerifyLow, waves.HighZ])

    # @pytest.fixture
    # def define_complex_timing_with_context_managers(self, clean_falcon):
    #   with origen.dut.add_timeset("complex_context_manager") as t:
    #     with t.add_wavetable("w1") as wtbl:
    #       wtbl.period = "40"
    #       with wtbl.add_waves("PortOperations", 5) as (waves, e0, e1, e2, e3, e4):
    #         waves.apply_to("porta", "portb")
    #         waves.indicators = ["1", "0", "H", "L", "Z"]
    #         waves.unit = "ns"
    #         e0.to_drive_high_wave(at="period*0.25")
    #         e1.to_drive_low_wave(at="period*0.25")
    #         e2.to_compare_high_wave(at="period*0.25")
    #         e3.to_compare_low_wave(at="period*0.25")
    #         e4.to_highz_wave(at="period*0.25")

    # @pytest.fixture
    # def define_wavetable_inheritance(self, clean_falcon):
    #   with origen.dut.add_timeset("inherited_wavetable") as t:
    #     with t.add_wavetable("default") as wtbl:
    #       wtbl.period = "40"
    #       with wtbl.add_waves("Clk") as w:
    #         w.apply_to("clk")
    #         w.indicators = ["0", "1"]
    #         w.push_drive_low_event()
    #         w.push_clocking_event()
    #       with wtbl.add_waves("ShiftedClk", base="Clk") as grp:
    #         grp.apply_to("other_clk")
    #         grp.waves[1].to_clocking_event(at="")

    @pytest.fixture
    def define_waves_derived_from(self, clean_falcon):
        wgrp = origen.dut.add_timeset("complex").add_wavetable(
            "w1", period="40").add_waves("PortOperations")
        origen.dut.timesets["complex"].wavetables["w1"].period = 40
        w = wgrp.add_wave("1")
        w.push_event(at="period*0.25", unit="ns", action=w.DriveHigh)
        w = wgrp.add_wave("0", derived_from="1")
        w.events[0].action = w.DriveLow

    # We're assuming timesets, wavetable, etc. have already passed their appropriate dict/list-like_api test, so assuming that
    # interface is good there and just filling in some missing pieces.
    def test_retrieving_timeset_data(self, define_complex_timeset):
        wtbl = origen.dut.timesets["complex"].wavetables["w1"]

        # Try to get the resolved period.
        assert wtbl.period == 40

        # Get the period before evaluation
        assert wtbl.__period__ == "40"

        # Get the pins which have waves defined for them in the wavetable
        # clk_waves = wtbl.waves.applied_to("clk")
        # assert isinstance(clk_waves, dict)
        # assert len(clk_waves) == 2
        # assert set(clk_waves.keys()) == {"StartClk", "StopClk"}
        # assert isinstance(clk_waves["StartClk"], _origen.dut.timesets.Wave)
        # assert clk_waves["StartClk"].name == "StartClk"

        # Given a single waveform, retrieve its events
        wave = wtbl.waves["Ports"].waves["1"]
        assert wave.indicator == "1"
        assert wave.applied_to == ["porta", "portb"]
        assert len(wave.events) == 1
        e = wave.events[0]
        assert isinstance(e, _origen.dut.timesets.Event)
        assert e.action == wave.DriveHigh
        assert e.unit == "ns"
        assert e.__at__ == "period*0.25"
        assert e.at == 10

        wave = wtbl.waves["Clk"].waves["1"]
        e = wave.events[0]
        assert e.action == wave.DriveHigh
        assert e.unit == "ns"
        assert e.__at__ == "0"
        assert e.at == 0
        e = wave.events[1]
        assert e.action == wave.DriveLow
        assert e.unit == "ns"
        assert e.__at__ == "period/2"
        assert e.at == 20

    def test_retrieving_timeset_data_derived_from(self,
                                                  define_waves_derived_from):
        wgrp = origen.dut.timesets["complex"].wavetables["w1"].waves[
            "PortOperations"]
        w1 = wgrp.waves['1']
        w2 = wgrp.waves['0']
        assert w1.indicator == '1'
        assert w1.events[0].at == 10
        assert w1.events[0].unit == "ns"
        assert w1.events[0].action == w1.DriveHigh
        assert w2.indicator == '0'
        assert w2.events[0].at == 10
        assert w2.events[0].unit == "ns"
        assert w2.events[0].action == w2.DriveLow
        # Ensure that w2 was derived from w1, but does not share references to its events.
        assert w1.events[0].action == w1.DriveHigh

    def test_exception_on_duplicate_wavetable(self, define_complex_timeset):
        assert 'complex' in origen.dut.timesets
        assert 'w1' in origen.dut.timesets['complex'].wavetables
        with pytest.raises(OSError):
            origen.dut.timesets['complex'].add_wavetable('w1')

    def test_exception_on_duplicate_wave_group(self, define_complex_timeset):
        assert 'complex' in origen.dut.timesets
        assert 'w1' in origen.dut.timesets['complex'].wavetables
        assert 'Ports' in origen.dut.timesets['complex'].wavetables['w1'].waves
        with pytest.raises(OSError):
            origen.dut.timesets['complex'].wavetables['w1'].add_wave('Ports')

    def test_exception_on_duplicate_wave(self, define_complex_timeset):
        assert 'complex' in origen.dut.timesets
        assert 'w1' in origen.dut.timesets['complex'].wavetables
        assert 'Ports' in origen.dut.timesets['complex'].wavetables['w1'].waves
        assert '1' in origen.dut.timesets['complex'].wavetables['w1'].waves[
            'Ports'].waves
        with pytest.raises(OSError):
            origen.dut.timesets['complex'].wavetables['w1'].waves[
                'Ports'].add_wave('1')

    def test_exception_on_event_missing_action(self, define_complex_timeset):
        w = origen.dut.timesets['complex'].wavetables['w1'].waves[
            'Ports'].waves["1"]
        with pytest.raises(TypeError):
            w.push_event(at="10")

    def test_exception_on_event_missing_at(self, define_complex_timeset):
        w = origen.dut.timesets['complex'].wavetables['w1'].waves[
            'Ports'].waves["1"]
        with pytest.raises(TypeError):
            w.push_event(action=w.DriveHigh)

    def test_exception_on_evaluating_with_missing_period(self, clean_falcon):
        w = origen.dut.add_timeset('t').add_wavetable('wtbl').add_wave(
            'w').add_wave("1")
        w.push_event(at="period/2", action=w.DriveHigh)
        assert origen.dut.timesets['t'].wavetables['wtbl'].period is None
        assert w.events[0].__at__ == "period/2"
        with pytest.raises(OSError):
            w.events[0].at

    def test_exception_on_unknown_action(self, define_complex_timeset):
        w = origen.dut.timesets['complex'].wavetables['w1'].waves[
            'Ports'].waves["1"]
        with pytest.raises(OSError):
            w.push_event(action="blah!", at="period/2")


<<<<<<< HEAD
def test_loader_api(clean_eagle, clean_dummy):
  assert len(origen.dut.timesets) == 4

  # Test adding some more waveforms. The updated Waveform Table should now look like:
  #   WaveformTable w1 {
  #     Period 'period';
  #     Waveforms {
  #       porta portb { 
  #         1 { DriveHigh: '0ns', U; }
  #         0 { DriveLow: '0ns', D; }
  #         H { ExpectHigh: '0ns', G; }
  #         L { DriveLow: '0ns', Q; }
  #         Z { HighZ: '0ns', Z; }
  #         C { Capture: '0ns', V; }
  #       }
  #       clk {
  #         1 { StartClk: '0ns', U; "@/2", D; }
  #         0 { StopClk: '0ns', D; }
  #       }
  #     }
  #   }
  #def test_adding_to_existing_timeset(self):
  #  pass
=======
def test_loader_api(clean_eagle):
    assert len(origen.dut.timesets) == 2

    # Test adding some more waveforms. The updated Waveform Table should now look like:
    #   WaveformTable w1 {
    #     Period 'period';
    #     Waveforms {
    #       porta portb {
    #         1 { DriveHigh: '0ns', U; }
    #         0 { DriveLow: '0ns', D; }
    #         H { ExpectHigh: '0ns', G; }
    #         L { DriveLow: '0ns', Q; }
    #         Z { HighZ: '0ns', Z; }
    #         C { Capture: '0ns', V; }
    #       }
    #       clk {
    #         1 { StartClk: '0ns', U; "@/2", D; }
    #         0 { StopClk: '0ns', D; }
    #       }
    #     }
    #   }
    #def test_adding_to_existing_timeset(self):
    #  pass

>>>>>>> bee54f09

# ### With Tester ####

# class TestDummy:
#   def test_dummy_class(self):
#     assert False

# def test_setting_waveform_symbols():
#     t = origen.dut.add_timeset("test_symbols")
#     wtbl = t.add_wavetable("w1")
#     wtbl.period = "40"
#     wgrp = wtbl.add_waves("Ports")

#     # Add drive data waves
#     # This wave should tranlate into STIL as:
#     #   1 { DriveHigh: '10ns', U; }
#     w = wgrp.add_wave("1")
#     #w.indicator = "1"
#     w.apply_to("porta", "portb")
#     w.push_event(at="period*0.25", unit="ns", action=w.DriveHigh)

#     # This wave should tranlate into STIL as:
#     #   0 { DriveLow: '10ns', D; }
#     w = wgrp.add_wave("0")
#     #w.indicator = "0"
#     w.apply_to("porta", "portb")
#     w.push_event(at="period*0.25", unit="ns", action=w.DriveLow)

#     # Add highZ wave
#     # This wave should tranlate into STIL as:
#     #   Z { HighZ: '10ns', Z; }
#     w = wgrp.add_wave("Z")
#     #w.indicator = "Z"
#     w.apply_to("porta", "portb")
#     w.push_event(at="period*0.25", unit="ns", action=w.HighZ)

#     # Add comparison waves
#     # This wave should tranlate into STIL as:
#     #   H { CompareHigh: '4ns', H; }
#     w = wgrp.add_wave("H")
#     #w.indicator = "H"
#     w.apply_to("porta", "portb")
#     w.push_event(at="period*0.10", unit="ns", action=w.VerifyHigh)

#     # This wave should tranlate into STIL as:
#     #   L { CompareLow: '4ns', L; }
#     w = wgrp.add_wave("L")
#     #w.indicator = "L"
#     w.apply_to("porta", "portb")
#     w.push_event(at="period*0.10", unit="ns", action=w.VerifyLow)

#     wgrp = wtbl.add_waves("Clk")

#     # This wave should tranlate into STIL as:
#     #   1 { StartClk: '0ns', U; "@/2", D; }
#     w = wgrp.add_wave("1")
#     #w.indicator = "1"
#     w.apply_to("clk")
#     w.push_event(at=0, unit="ns", action=w.DriveHigh)
#     w.push_event(at="period/2", unit="ns", action=w.DriveLow)

#     # This wave should tranlate into STIL as:
#     #   0 { StopClk: '0ns', D; }
#     w = wgrp.add_wave("0")
#     #w.indicator = "0"
#     w.apply_to("clk")
#     w.push_event(at=0, unit="ns", action=w.DriveLow)

class TestSymbolMapDictLikeAPI(Fixture_DictLikeAPI):
  def parameterize(self):
    return {
      "keys": ['1', '0', 'H', 'L', 'C', 'Z'],
      "klass": str,
      "not_in_dut": "blah"
    }

  def boot_dict_under_test(self):
    instantiate_dut("dut.eagle")
    origen.tester.target("::DummyRenderer")
    return origen.dut.timeset('simple').symbol_map

def test_default_symbol_map(clean_eagle, clean_dummy):
  assert dict(origen.dut.timeset('simple').symbol_map) == {
    '1': '1', '0': '0',
    'H': 'H', 'L': 'L',
    'C': 'C', 'Z': 'Z'
  }

def test_setting_symbol(clean_eagle, clean_dummy):
  assert origen.dut.timeset('simple').symbol_map['1'] == '1'
  origen.dut.timeset('simple').symbol_map['1'] = '0'
  assert origen.dut.timeset('simple').symbol_map['1'] == '0'
  origen.dut.timeset('simple').symbol_map['1'] = 'Hi'
  assert origen.dut.timeset('simple').symbol_map['1'] == 'Hi'

def test_adding_custom_symbols(clean_eagle, clean_dummy):
  assert 'a' not in origen.dut.timeset('simple').symbol_map
  origen.dut.timeset('simple').symbol_map['a'] = 'b'
  assert 'a' in origen.dut.timeset('simple').symbol_map
  assert origen.dut.timeset('simple').symbol_map['a'] == 'b'

  # Custom symbols should also be retrievable via the "action string" syntax
  assert '|a|' in origen.dut.timeset('simple').symbol_map
  assert origen.dut.timeset('simple').symbol_map['|a|'] == 'b'

def test_getting_symbols_from_pin_actions(clean_eagle, clean_dummy):
  assert origen.dut.timeset('simple').symbol_map['1'] == '1'
  assert origen.dut.timeset('simple').symbol_map[PinActions.DriveHigh()] == '1'

def test_setting_symbols_from_pin_actions( clean_eagle, clean_dummy):
  assert origen.dut.timeset('simple').symbol_map['1'] == '1'
  origen.dut.timeset('simple').symbol_map[PinActions.DriveHigh()] = '2'
  assert origen.dut.timeset('simple').symbol_map[PinActions.DriveHigh()] == '2'

def test_exception_on_setting_symbols_from_invalid_pin_actions_size(clean_eagle, clean_dummy):
  with pytest.raises(ValueError):
    origen.dut.timeset('simple').symbol_map[PinActions("111")]
  with pytest.raises(ValueError):
    origen.dut.timeset('simple').symbol_map[PinActions("")]
  with pytest.raises(TypeError):
    origen.dut.timeset('simple').symbol_map[{}]

def test_long_names(clean_eagle, clean_dummy):
  assert origen.dut.timeset('simple').symbol_map.long_names == ['DriveHigh', 'DriveLow', 'VerifyHigh', 'VerifyLow', 'Capture', 'HighZ']

def test_long_names_with_custom_symbols(clean_eagle, clean_dummy):
  origen.dut.timeset('simple').symbol_map['a'] = 'a'
  assert origen.dut.timeset('simple').symbol_map.long_names == ['DriveHigh', 'DriveLow', 'VerifyHigh', 'VerifyLow', 'Capture', 'HighZ', 'Other(a)']

def test_corner_case__setting_custom_action_with_same_symbol_as_standard_action(clean_eagle, clean_dummy):
  assert origen.dut.timeset('simple').symbol_map['1'] == '1'
  origen.dut.timeset('simple').symbol_map['|1|'] = '2'
  assert origen.dut.timeset('simple').symbol_map['1'] == '1'
  assert origen.dut.timeset('simple').symbol_map['|1|'] == '2'

def test_retrieving_all_symbol_maps(clean_tester, clean_eagle):
  origen.tester.target('::Teradyne::J750')
  origen.tester.target('::V93K::SMT7')
  symbol_maps = origen.dut.timeset('simple').symbol_maps
  assert isinstance(symbol_maps, list)
  assert len(symbol_maps) == 3
  assert isinstance(symbol_maps[0], _origen.dut.timesets.SymbolMap)

def test_retreiving_symbol_map_for_a_particular_target(clean_tester, clean_eagle):
  origen.tester.target('::Teradyne::J750')
  origen.tester.target('::V93K::SMT7')
  assert isinstance(origen.dut.timeset('simple').symbol_map.for_target('::Teradyne::J750'), _origen.dut.timesets.SymbolMap)
  assert isinstance(origen.dut.timeset('simple').symbol_map.for_target('::V93K::SMT7'), _origen.dut.timesets.SymbolMap)

def test_retrieving_symbols_for_a_particular_target(clean_tester, clean_eagle):
  origen.tester.target('::Teradyne::J750')
  origen.tester.target('::V93K::SMT7')
  assert origen.dut.timeset('simple').symbol_map.for_target('::Teradyne::J750')['Z'] == 'X'
  assert origen.dut.timeset('simple').symbol_map.for_target('::V93K::SMT7')['Z'] == 'Z'

def test_setting_symbols_sets_for_all_targets(clean_tester, clean_eagle):
  origen.tester.target('::Teradyne::J750')
  origen.tester.target('::V93K::SMT7')
  assert origen.dut.timeset('simple').symbol_map.for_target('::Teradyne::J750')['Z'] == 'X'
  assert origen.dut.timeset('simple').symbol_map.for_target('::V93K::SMT7')['Z'] == 'Z'
  origen.dut.timeset('simple').symbol_map.set_symbol('Z', '|abc|')
  assert origen.dut.timeset('simple').symbol_map.for_target('::Teradyne::J750')['Z'] == '|abc|'
  assert origen.dut.timeset('simple').symbol_map.for_target('::V93K::SMT7')['Z'] == '|abc|'

def test_setting_symbols_for_a_particular_target(clean_tester, clean_eagle):
  origen.tester.target('::Teradyne::J750')
  origen.tester.target('::V93K::SMT7')
  assert origen.dut.timeset('simple').symbol_map.for_target('::Teradyne::J750')['Z'] == 'X'
  assert origen.dut.timeset('simple').symbol_map.for_target('::V93K::SMT7')['Z'] == 'Z'
  origen.dut.timeset('simple').symbol_map.set_symbol('Z', '|abc|', '::Teradyne::J750')
  assert origen.dut.timeset('simple').symbol_map.for_target('::Teradyne::J750')['Z'] == '|abc|'
  assert origen.dut.timeset('simple').symbol_map.for_target('::V93K::SMT7')['Z'] == 'Z'

def test_exception_on_invalid_symbol_map_target(clean_tester, clean_eagle):
  with pytest.raises(KeyError):
    origen.dut.timeset('simple').symbol_map.for_target('::Teradyne::J750')
  with pytest.raises(KeyError):
    origen.dut.timeset('simple').symbol_map.set_symbol('Z', '|abc|', '::Teradyne::J750')<|MERGE_RESOLUTION|>--- conflicted
+++ resolved
@@ -1,98 +1,70 @@
 import pytest, abc
-<<<<<<< HEAD
 import origen, _origen # pylint: disable=import-error
 from origen.pins import PinActions
 from shared import instantiate_dut, clean_dummy, clean_eagle, clean_tester, clean_falcon
 from shared.python_like_apis import Fixture_DictLikeAPI, Fixture_ListLikeAPI
 from tests.pins import ports, clk_pins
-=======
-import origen, _origen  # pylint: disable=import-error
-from shared.python_like_apis import Fixture_DictLikeAPI, Fixture_ListLikeAPI
-from shared import *
-
-
-@pytest.fixture
-def clean_eagle():
-    instantiate_dut("dut.eagle")
-    assert origen.dut
-    return origen.dut
-
-
-@pytest.fixture
-def clean_falcon():
-    instantiate_dut("dut.falcon")
-    assert origen.dut
-    return origen.dut
-
->>>>>>> bee54f09
 
 def test_empty_timesets(clean_falcon):
-    assert len(origen.dut.timesets) == 0
-    # assert origen.tester.timeset is None
-    # assert origen.tester.current_period is None
-
+  assert len(origen.dut.timesets) == 0
+  # assert origen.tester.timeset is None
+  # assert origen.tester.current_period is None
 
 def test_adding_a_simple_timeset(clean_falcon):
-    t = origen.dut.add_timeset("t0", default_period=1)
-    assert isinstance(t, _origen.dut.timesets.Timeset)
-    assert t.name == "t0"
-    assert t.default_period == 1
-    assert t.__eval_str__ == "period"
-    assert t.period == 1.0
-
-    # Check the DUT
-    assert len(origen.dut.timesets) == 1
-    assert origen.dut.timesets.keys() == ["t0"]
-
-    # # Ensure this doesn't to anything to the tester
-    # assert origen.tester.timeset is None
-    # assert origen.tester.current_period == 0
-
+  t = origen.dut.add_timeset("t0", default_period=1)
+  assert isinstance(t, _origen.dut.timesets.Timeset)
+  assert t.name == "t0"
+  assert t.default_period == 1
+  assert t.__eval_str__ == "period"
+  assert t.period == 1.0
+
+  # Check the DUT
+  assert len(origen.dut.timesets) == 1
+  assert origen.dut.timesets.keys() == ["t0"]
+
+  # # Ensure this doesn't to anything to the tester
+  # assert origen.tester.timeset is None
+  # assert origen.tester.current_period == 0
 
 def test_adding_another_simple_timeset():
-    t = origen.dut.add_timeset("t1")
-    assert isinstance(t, _origen.dut.timesets.Timeset)
-    assert t.name == "t1"
-
-    # No default period set, so attempts to resolve the numerical value will fail.
-    assert t.default_period == None
-    assert t.__eval_str__ == "period"
-    with pytest.raises(OSError):
-        t.period
-
-    # Check the DUT
-    assert len(origen.dut.timesets) == 2
-    assert origen.dut.timesets.keys() == ["t0", "t1"]
-
-    # # Ensure this doesn't to anything to the tester
-    # assert origen.tester.timeset is None
-    # assert origen.tester.current_period == 0
-
+  t = origen.dut.add_timeset("t1")
+  assert isinstance(t, _origen.dut.timesets.Timeset)
+  assert t.name == "t1"
+
+  # No default period set, so attempts to resolve the numerical value will fail.
+  assert t.default_period == None
+  assert t.__eval_str__ == "period"
+  with pytest.raises(OSError):
+    t.period
+
+  # Check the DUT
+  assert len(origen.dut.timesets) == 2
+  assert origen.dut.timesets.keys() == ["t0", "t1"]
+
+  # # Ensure this doesn't to anything to the tester
+  # assert origen.tester.timeset is None
+  # assert origen.tester.current_period == 0
 
 def test_retrieving_timesets():
-    t = origen.dut.timeset("t0")
-    assert isinstance(t, _origen.dut.timesets.Timeset)
-    assert t.name == "t0"
-
+  t = origen.dut.timeset("t0")
+  assert isinstance(t, _origen.dut.timesets.Timeset)
+  assert t.name == "t0"
 
 def test_none_on_retrieving_nonexistant_timesets():
-    t = origen.dut.timeset("t")
-    assert t is None
-
+  t = origen.dut.timeset("t")
+  assert t is None
 
 def test_exception_on_duplicate_timesets():
-    with pytest.raises(OSError):
-        origen.dut.add_timeset("t0")
-    assert len(origen.dut.timesets) == 2
-    assert origen.dut.timesets.keys() == ["t0", "t1"]
-
+  with pytest.raises(OSError):
+    origen.dut.add_timeset("t0")
+  assert len(origen.dut.timesets) == 2
+  assert origen.dut.timesets.keys() == ["t0", "t1"]
 
 def test_adding_timeset_with_equation(clean_falcon):
-    t = origen.dut.add_timeset("t0", "period/2", default_period=1)
-    assert t.default_period == 1.0
-    assert t.__eval_str__ == "period/2"
-    assert t.period == 0.5
-
+  t = origen.dut.add_timeset("t0", "period/2", default_period=1)
+  assert t.default_period == 1.0
+  assert t.__eval_str__ == "period/2"
+  assert t.period == 0.5
 
 # def test_adding_simple_timeset_with_context_manager(clean_falcon):
 #   with origen.dut.new_timeset("t0") as _t:
@@ -126,7 +98,7 @@
 #   assert t.drive_waves[0].at == "0.25"
 #   for i, wave in enumerate(t.drive_waves):
 #     assert wave.at == 0.25*(i+1)
-
+  
 #   assert len(t.verify_waves) == 1
 #   assert t.verify_waves[0].__expr_str__ == "data"
 #   assert t.verify_waves[0].data == 0
@@ -142,106 +114,93 @@
 # Before we go into consuming Timeset-specifics and adding additional waves, ensure that the dict-like API is working.
 # Otherwise, we'll get a bunch of failures that have nothing to do with the actual timeset.
 
-
 class TestTimesetsDictLike(Fixture_DictLikeAPI):
-    def parameterize(self):
-        return {
-            "keys": ["t0", "t1", "t2"],
-            "klass": _origen.dut.timesets.Timeset,
-            "not_in_dut": "Blah"
-        }
-
-    def boot_dict_under_test(self):
-        instantiate_dut("dut.falcon")
-        dut = origen.dut
-        dut.add_timeset("t0")
-        dut.add_timeset("t1")
-        dut.add_timeset("t2")
-        return dut.timesets
-
+  def parameterize(self):
+    return {
+      "keys": ["t0", "t1", "t2"],
+      "klass": _origen.dut.timesets.Timeset,
+      "not_in_dut": "Blah"
+    }
+
+  def boot_dict_under_test(self):
+    instantiate_dut("dut.falcon")
+    dut = origen.dut
+    dut.add_timeset("t0")
+    dut.add_timeset("t1")
+    dut.add_timeset("t2")
+    return dut.timesets
 
 class TestWaveTablesDictLike(Fixture_DictLikeAPI):
-    def parameterize(self):
-        return {
-            "keys": ["wtbl1", "wtbl2"],
-            "klass": _origen.dut.timesets.Wavetable,
-            "not_in_dut": "Blah"
-        }
-
-    def boot_dict_under_test(self):
-        instantiate_dut("dut.falcon")
-        t = origen.dut.add_timeset("t")
-        t.add_wavetable("wtbl1")
-        t.add_wavetable("wtbl2")
-        return t.wavetables
-
+  def parameterize(self):
+    return {
+      "keys": ["wtbl1", "wtbl2"],
+      "klass": _origen.dut.timesets.Wavetable,
+      "not_in_dut": "Blah"
+    }
+
+  def boot_dict_under_test(self):
+    instantiate_dut("dut.falcon")
+    t = origen.dut.add_timeset("t")
+    t.add_wavetable("wtbl1")
+    t.add_wavetable("wtbl2")
+    return t.wavetables
 
 class TestWaveGroupDictLike(Fixture_DictLikeAPI):
-    def parameterize(self):
-        return {
-            "keys": ["w1", "w2", "w3"],
-            "klass": _origen.dut.timesets.WaveGroup,
-            "not_in_dut": "Blah"
-        }
-
-    def boot_dict_under_test(self):
-        instantiate_dut("dut.falcon")
-        wt = origen.dut.add_timeset("t").add_wavetable("wt")
-        wt.add_wave("w1")
-        wt.add_wave("w2")
-        wt.add_wave("w3")
-        return wt.waves
-
+  def parameterize(self):
+    return {
+      "keys": ["w1", "w2", "w3"],
+      "klass": _origen.dut.timesets.WaveGroup,
+      "not_in_dut": "Blah"
+    }
+
+  def boot_dict_under_test(self):
+    instantiate_dut("dut.falcon")
+    wt = origen.dut.add_timeset("t").add_wavetable("wt")
+    wt.add_wave("w1")
+    wt.add_wave("w2")
+    wt.add_wave("w3")
+    return wt.waves
 
 class TestWavesDictLike(Fixture_DictLikeAPI):
-    def parameterize(self):
-        return {
-            "keys": ["1", "0", "H", "L"],
-            "klass": _origen.dut.timesets.Wave,
-            "not_in_dut": "Blah"
-        }
-
-    def boot_dict_under_test(self):
-        instantiate_dut("dut.falcon")
-        wgrp = origen.dut.add_timeset("t").add_wavetable("wt").add_waves(
-            "wgrp")
-        wgrp.add_wave("1")
-        wgrp.add_wave("0")
-        wgrp.add_wave("H")
-        wgrp.add_wave("L")
-        return wgrp.waves
-
+  def parameterize(self):
+    return {
+      "keys": ["1", "0", "H", "L"],
+      "klass": _origen.dut.timesets.Wave,
+      "not_in_dut": "Blah"
+    }
+
+  def boot_dict_under_test(self):
+    instantiate_dut("dut.falcon")
+    wgrp = origen.dut.add_timeset("t").add_wavetable("wt").add_waves("wgrp")
+    wgrp.add_wave("1")
+    wgrp.add_wave("0")
+    wgrp.add_wave("H")
+    wgrp.add_wave("L")
+    return wgrp.waves
 
 class TestEventsListLike(Fixture_ListLikeAPI):
-    def verify_i0(self, i):
-        assert isinstance(i, _origen.dut.timesets.Event)
-        assert i.__at__ == "period*0.25"
-
-    def verify_i1(self, i):
-        assert isinstance(i, _origen.dut.timesets.Event)
-        assert i.__at__ == "period*0.50"
-
-    def verify_i2(self, i):
-        assert isinstance(i, _origen.dut.timesets.Event)
-        assert i.__at__ == "period*0.75"
-
-    def boot_list_under_test(self):
-        instantiate_dut("dut.eagle")
-        w = origen.dut.add_timeset("t").add_wavetable("wt").add_waves(
-            "w1").add_wave("1")
-
-<<<<<<< HEAD
+
+  def verify_i0(self, i):
+    assert isinstance(i, _origen.dut.timesets.Event)
+    assert i.__at__ == "period*0.25"
+
+  def verify_i1(self, i):
+    assert isinstance(i, _origen.dut.timesets.Event)
+    assert i.__at__ == "period*0.50"
+
+  def verify_i2(self, i):
+    assert isinstance(i, _origen.dut.timesets.Event)
+    assert i.__at__ == "period*0.75"
+
   def boot_list_under_test(self):
     instantiate_dut("dut.eagle")
     origen.tester.target("::DummyRenderer")
     w = origen.dut.add_timeset("t").add_wavetable("wt").add_waves("w1").add_wave("1")
-=======
-        w.push_event(at="period*0.25", unit="ns", action=w.DriveHigh)
-        w.push_event(at="period*0.50", unit="ns", action=w.DriveLow)
-        w.push_event(at="period*0.75", unit="ns", action=w.HighZ)
-        return w.events
->>>>>>> bee54f09
-
+
+    w.push_event(at="period*0.25", unit="ns", action=w.DriveHigh)
+    w.push_event(at="period*0.50", unit="ns", action=w.DriveLow)
+    w.push_event(at="period*0.75", unit="ns", action=w.HighZ)
+    return w.events
 
 # class TestEventsListLike(Fixture_ListLikeAPI):
 #   def equals(i, expected):
@@ -261,18 +220,16 @@
 #       "not_in_dut": "Blah"
 #     }
 
-# def boot_dict_under_test(self):
-#   instantiate_dut("dut.eagle")
-#   w = origen.dut.add_timeset("t").add_wavetable("wt").add_wave("w")
-#   w.add_event("drive 1", "0")
-#   w.add_event("drive 0", "period*0.25")
-#   w.add_event("drive 1", "period*0.5")
-#   w.add_event("drive 0", "period*0.75")
-#   return w.events
-
+  # def boot_dict_under_test(self):
+  #   instantiate_dut("dut.eagle")
+  #   w = origen.dut.add_timeset("t").add_wavetable("wt").add_wave("w")
+  #   w.add_event("drive 1", "0")
+  #   w.add_event("drive 0", "period*0.25")
+  #   w.add_event("drive 1", "period*0.5")
+  #   w.add_event("drive 0", "period*0.75")
+  #   return w.events
 
 class TestComplexTimingScenerios:
-<<<<<<< HEAD
   
   # Test adding a timeset with more complex features.
   # This example should translate to the following STIL
@@ -793,248 +750,38 @@
     assert 'Ports' in origen.dut.timesets['complex'].wavetables['w1'].waves
     with pytest.raises(OSError):
       origen.dut.timesets['complex'].wavetables['w1'].add_wave('Ports')
-=======
->>>>>>> bee54f09
-
-    # Test adding a timeset with more complex features.
-    # This example should translate to the following STIL
-    #   WaveformTable w1 {
-    #     Period 'period';
-    #     Waveforms {
-    #       clk { 1 { StartClk: '0ns', U; "@/2", D; } }
-    #       clk { 0 { StopClk: '0ns', D; } }
-    #     }
-    #   }
-    @pytest.fixture
-    def define_complex_timeset(self, clean_falcon):
-        t = origen.dut.add_timeset("complex")
-        wtbl = t.add_wavetable("w1")
-        wtbl.period = "40"
-        wgrp = wtbl.add_waves("Ports")
-
-        # Add drive data waves
-        # This wave should tranlate into STIL as:
-        #   1 { DriveHigh: '10ns', U; }
-        w = wgrp.add_wave("1")
-        #w.indicator = "1"
-        w.apply_to("porta", "portb")
-        w.push_event(at="period*0.25", unit="ns", action=w.DriveHigh)
-
-        # This wave should tranlate into STIL as:
-        #   0 { DriveLow: '10ns', D; }
-        w = wgrp.add_wave("0")
-        #w.indicator = "0"
-        w.apply_to("porta", "portb")
-        w.push_event(at="period*0.25", unit="ns", action=w.DriveLow)
-
-        # Add highZ wave
-        # This wave should tranlate into STIL as:
-        #   Z { HighZ: '10ns', Z; }
-        w = wgrp.add_wave("Z")
-        #w.indicator = "Z"
-        w.apply_to("porta", "portb")
-        w.push_event(at="period*0.25", unit="ns", action=w.HighZ)
-
-        # Add comparison waves
-        # This wave should tranlate into STIL as:
-        #   H { CompareHigh: '4ns', H; }
-        w = wgrp.add_wave("H")
-        #w.indicator = "H"
-        w.apply_to("porta", "portb")
-        w.push_event(at="period*0.10", unit="ns", action=w.VerifyHigh)
-
-        # This wave should tranlate into STIL as:
-        #   L { CompareLow: '4ns', L; }
-        w = wgrp.add_wave("L")
-        #w.indicator = "L"
-        w.apply_to("porta", "portb")
-        w.push_event(at="period*0.10", unit="ns", action=w.VerifyLow)
-
-        wgrp = wtbl.add_waves("Clk")
-
-        # This wave should tranlate into STIL as:
-        #   1 { StartClk: '0ns', U; "@/2", D; }
-        w = wgrp.add_wave("1")
-        #w.indicator = "1"
-        w.apply_to("clk")
-        w.push_event(at=0, unit="ns", action=w.DriveHigh)
-        w.push_event(at="period/2", unit="ns", action=w.DriveLow)
-
-        # This wave should tranlate into STIL as:
-        #   0 { StopClk: '0ns', D; }
-        w = wgrp.add_wave("0")
-        #w.indicator = "0"
-        w.apply_to("clk")
-        w.push_event(at=0, unit="ns", action=w.DriveLow)
-
-    # The fixture above is the linearized, more verbose, but more explicit way to define timing.
-    # The fixtures below will generate equivalent timesets using 'syntatic sugar' to make the definitions more user friendly.
-    # Note though that these fixtures don't do anything too crazy. If crazy waves are needed, the interface above will need to be used.
-    # @pytest.fixture
-    # def define_complex_timing_more_easily(self, clean_falcon):
-    #   # Adds five individual waves and returns them as a group.
-    #   waves = origen.dut.add_timeset("complex").add_wavetable("w1", period="40").add_waves("PortOperations", indicators=["1", "0", "H", "L", "Z"])
-    #   waves["H"]
-    #   origen.dut.add_timeset("complex").wavetable["w1"].waves["PortOperations-H"]
-
-    #   # Add drive data waves
-    #   # This wave should tranlate into STIL as:
-    #   #   10HLZ { Drives: '10ns', U/D/H/L/Z; }
-    #   #waves.indicators =
-    #   waves.apply_to("porta", "portb")
-    #   waves.push_event(at="period*0.25", unit="ns", action=[waves.DriveHigh, waves.DriveLow, waves.VerifyHigh, waves.VerifyLow, waves.HighZ])
-
-    # @pytest.fixture
-    # def define_complex_timing_with_context_managers(self, clean_falcon):
-    #   with origen.dut.add_timeset("complex_context_manager") as t:
-    #     with t.add_wavetable("w1") as wtbl:
-    #       wtbl.period = "40"
-    #       with wtbl.add_waves("PortOperations", 5) as (waves, e0, e1, e2, e3, e4):
-    #         waves.apply_to("porta", "portb")
-    #         waves.indicators = ["1", "0", "H", "L", "Z"]
-    #         waves.unit = "ns"
-    #         e0.to_drive_high_wave(at="period*0.25")
-    #         e1.to_drive_low_wave(at="period*0.25")
-    #         e2.to_compare_high_wave(at="period*0.25")
-    #         e3.to_compare_low_wave(at="period*0.25")
-    #         e4.to_highz_wave(at="period*0.25")
-
-    # @pytest.fixture
-    # def define_wavetable_inheritance(self, clean_falcon):
-    #   with origen.dut.add_timeset("inherited_wavetable") as t:
-    #     with t.add_wavetable("default") as wtbl:
-    #       wtbl.period = "40"
-    #       with wtbl.add_waves("Clk") as w:
-    #         w.apply_to("clk")
-    #         w.indicators = ["0", "1"]
-    #         w.push_drive_low_event()
-    #         w.push_clocking_event()
-    #       with wtbl.add_waves("ShiftedClk", base="Clk") as grp:
-    #         grp.apply_to("other_clk")
-    #         grp.waves[1].to_clocking_event(at="")
-
-    @pytest.fixture
-    def define_waves_derived_from(self, clean_falcon):
-        wgrp = origen.dut.add_timeset("complex").add_wavetable(
-            "w1", period="40").add_waves("PortOperations")
-        origen.dut.timesets["complex"].wavetables["w1"].period = 40
-        w = wgrp.add_wave("1")
-        w.push_event(at="period*0.25", unit="ns", action=w.DriveHigh)
-        w = wgrp.add_wave("0", derived_from="1")
-        w.events[0].action = w.DriveLow
-
-    # We're assuming timesets, wavetable, etc. have already passed their appropriate dict/list-like_api test, so assuming that
-    # interface is good there and just filling in some missing pieces.
-    def test_retrieving_timeset_data(self, define_complex_timeset):
-        wtbl = origen.dut.timesets["complex"].wavetables["w1"]
-
-        # Try to get the resolved period.
-        assert wtbl.period == 40
-
-        # Get the period before evaluation
-        assert wtbl.__period__ == "40"
-
-        # Get the pins which have waves defined for them in the wavetable
-        # clk_waves = wtbl.waves.applied_to("clk")
-        # assert isinstance(clk_waves, dict)
-        # assert len(clk_waves) == 2
-        # assert set(clk_waves.keys()) == {"StartClk", "StopClk"}
-        # assert isinstance(clk_waves["StartClk"], _origen.dut.timesets.Wave)
-        # assert clk_waves["StartClk"].name == "StartClk"
-
-        # Given a single waveform, retrieve its events
-        wave = wtbl.waves["Ports"].waves["1"]
-        assert wave.indicator == "1"
-        assert wave.applied_to == ["porta", "portb"]
-        assert len(wave.events) == 1
-        e = wave.events[0]
-        assert isinstance(e, _origen.dut.timesets.Event)
-        assert e.action == wave.DriveHigh
-        assert e.unit == "ns"
-        assert e.__at__ == "period*0.25"
-        assert e.at == 10
-
-        wave = wtbl.waves["Clk"].waves["1"]
-        e = wave.events[0]
-        assert e.action == wave.DriveHigh
-        assert e.unit == "ns"
-        assert e.__at__ == "0"
-        assert e.at == 0
-        e = wave.events[1]
-        assert e.action == wave.DriveLow
-        assert e.unit == "ns"
-        assert e.__at__ == "period/2"
-        assert e.at == 20
-
-    def test_retrieving_timeset_data_derived_from(self,
-                                                  define_waves_derived_from):
-        wgrp = origen.dut.timesets["complex"].wavetables["w1"].waves[
-            "PortOperations"]
-        w1 = wgrp.waves['1']
-        w2 = wgrp.waves['0']
-        assert w1.indicator == '1'
-        assert w1.events[0].at == 10
-        assert w1.events[0].unit == "ns"
-        assert w1.events[0].action == w1.DriveHigh
-        assert w2.indicator == '0'
-        assert w2.events[0].at == 10
-        assert w2.events[0].unit == "ns"
-        assert w2.events[0].action == w2.DriveLow
-        # Ensure that w2 was derived from w1, but does not share references to its events.
-        assert w1.events[0].action == w1.DriveHigh
-
-    def test_exception_on_duplicate_wavetable(self, define_complex_timeset):
-        assert 'complex' in origen.dut.timesets
-        assert 'w1' in origen.dut.timesets['complex'].wavetables
-        with pytest.raises(OSError):
-            origen.dut.timesets['complex'].add_wavetable('w1')
-
-    def test_exception_on_duplicate_wave_group(self, define_complex_timeset):
-        assert 'complex' in origen.dut.timesets
-        assert 'w1' in origen.dut.timesets['complex'].wavetables
-        assert 'Ports' in origen.dut.timesets['complex'].wavetables['w1'].waves
-        with pytest.raises(OSError):
-            origen.dut.timesets['complex'].wavetables['w1'].add_wave('Ports')
-
-    def test_exception_on_duplicate_wave(self, define_complex_timeset):
-        assert 'complex' in origen.dut.timesets
-        assert 'w1' in origen.dut.timesets['complex'].wavetables
-        assert 'Ports' in origen.dut.timesets['complex'].wavetables['w1'].waves
-        assert '1' in origen.dut.timesets['complex'].wavetables['w1'].waves[
-            'Ports'].waves
-        with pytest.raises(OSError):
-            origen.dut.timesets['complex'].wavetables['w1'].waves[
-                'Ports'].add_wave('1')
-
-    def test_exception_on_event_missing_action(self, define_complex_timeset):
-        w = origen.dut.timesets['complex'].wavetables['w1'].waves[
-            'Ports'].waves["1"]
-        with pytest.raises(TypeError):
-            w.push_event(at="10")
-
-    def test_exception_on_event_missing_at(self, define_complex_timeset):
-        w = origen.dut.timesets['complex'].wavetables['w1'].waves[
-            'Ports'].waves["1"]
-        with pytest.raises(TypeError):
-            w.push_event(action=w.DriveHigh)
-
-    def test_exception_on_evaluating_with_missing_period(self, clean_falcon):
-        w = origen.dut.add_timeset('t').add_wavetable('wtbl').add_wave(
-            'w').add_wave("1")
-        w.push_event(at="period/2", action=w.DriveHigh)
-        assert origen.dut.timesets['t'].wavetables['wtbl'].period is None
-        assert w.events[0].__at__ == "period/2"
-        with pytest.raises(OSError):
-            w.events[0].at
-
-    def test_exception_on_unknown_action(self, define_complex_timeset):
-        w = origen.dut.timesets['complex'].wavetables['w1'].waves[
-            'Ports'].waves["1"]
-        with pytest.raises(OSError):
-            w.push_event(action="blah!", at="period/2")
-
-
-<<<<<<< HEAD
+
+  def test_exception_on_duplicate_wave(self, define_complex_timeset):
+    assert 'complex' in origen.dut.timesets
+    assert 'w1' in origen.dut.timesets['complex'].wavetables
+    assert 'Ports' in origen.dut.timesets['complex'].wavetables['w1'].waves
+    assert '1' in origen.dut.timesets['complex'].wavetables['w1'].waves['Ports'].waves
+    with pytest.raises(OSError):
+      origen.dut.timesets['complex'].wavetables['w1'].waves['Ports'].add_wave('1')
+
+  def test_exception_on_event_missing_action(self, define_complex_timeset):
+    w = origen.dut.timesets['complex'].wavetables['w1'].waves['Ports'].waves["1"]
+    with pytest.raises(TypeError):
+      w.push_event(at="10")
+  
+  def test_exception_on_event_missing_at(self, define_complex_timeset):
+    w = origen.dut.timesets['complex'].wavetables['w1'].waves['Ports'].waves["1"]
+    with pytest.raises(TypeError):
+      w.push_event(action=w.DriveHigh)
+  
+  def test_exception_on_evaluating_with_missing_period(self, clean_falcon):
+    w = origen.dut.add_timeset('t').add_wavetable('wtbl').add_wave('w').add_wave("1")
+    w.push_event(at="period/2", action=w.DriveHigh)
+    assert origen.dut.timesets['t'].wavetables['wtbl'].period is None
+    assert w.events[0].__at__ == "period/2"
+    with pytest.raises(OSError):
+      w.events[0].at
+  
+  def test_exception_on_unknown_action(self, define_complex_timeset):
+    w = origen.dut.timesets['complex'].wavetables['w1'].waves['Ports'].waves["1"]
+    with pytest.raises(OSError):
+      w.push_event(action="blah!", at="period/2")
+
 def test_loader_api(clean_eagle, clean_dummy):
   assert len(origen.dut.timesets) == 4
 
@@ -1058,32 +805,6 @@
   #   }
   #def test_adding_to_existing_timeset(self):
   #  pass
-=======
-def test_loader_api(clean_eagle):
-    assert len(origen.dut.timesets) == 2
-
-    # Test adding some more waveforms. The updated Waveform Table should now look like:
-    #   WaveformTable w1 {
-    #     Period 'period';
-    #     Waveforms {
-    #       porta portb {
-    #         1 { DriveHigh: '0ns', U; }
-    #         0 { DriveLow: '0ns', D; }
-    #         H { ExpectHigh: '0ns', G; }
-    #         L { DriveLow: '0ns', Q; }
-    #         Z { HighZ: '0ns', Z; }
-    #         C { Capture: '0ns', V; }
-    #       }
-    #       clk {
-    #         1 { StartClk: '0ns', U; "@/2", D; }
-    #         0 { StopClk: '0ns', D; }
-    #       }
-    #     }
-    #   }
-    #def test_adding_to_existing_timeset(self):
-    #  pass
-
->>>>>>> bee54f09
 
 # ### With Tester ####
 
