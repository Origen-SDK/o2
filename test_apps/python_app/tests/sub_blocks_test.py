--- conflicted
+++ resolved
@@ -14,26 +14,13 @@
 
 
 def test_sub_blocks_can_be_added():
-<<<<<<< HEAD
-    assert len(dut.sub_blocks) == 7
-    assert list(dut.sub_blocks.keys()) == ['core0', 'core1', 'core2', 'core3', 'arm_debug', 'flash', 'shared_ram']
+    assert len(dut.sub_blocks) == 8
+    assert list(dut.sub_blocks.keys()) == ['core0', 'core1', 'core2', 'core3', 'dac', 'arm_debug', 'flash', 'shared_ram']
 
     # Test adding a sub_block to the top-level
     block = dut.add_sub_block("core4", block_path="core")
-    assert len(dut.sub_blocks) == 8
-    assert list(dut.sub_blocks.keys()) == ['core0', 'core1', 'core2', 'core3', 'arm_debug', 'flash', 'shared_ram', 'core4']
-=======
-    assert len(dut.sub_blocks) == 5
-    assert list(
-        dut.sub_blocks.keys()) == ['core0', 'core1', 'core2', 'core3', 'dac']
-
-    # Test adding a sub_block to the top-level
-    block = dut.add_sub_block("core4", "core")
-    assert len(dut.sub_blocks) == 6
-    assert list(dut.sub_blocks.keys()) == [
-        'core0', 'core1', 'core2', 'core3', 'dac', 'core4'
-    ]
->>>>>>> 4ed5b55e
+    assert len(dut.sub_blocks) == 9
+    assert list(dut.sub_blocks.keys()) == ['core0', 'core1', 'core2', 'core3', 'dac', 'arm_debug', 'flash', 'shared_ram', 'core4']
     assert block.name == "core4"
 
     # Test adding a sub_block to an embedded block...
@@ -44,13 +31,8 @@
     assert list(dut.core0.adc0.sub_blocks.keys()) == ["my_block"]
     assert block.name == "my_block"
 
-
 def test_sub_block_iteration():
-<<<<<<< HEAD
-    expected = ['core0', 'core1', 'core2', 'core3', 'arm_debug', 'flash', 'shared_ram']
-=======
-    expected = ['core0', 'core1', 'core2', 'core3', 'dac']
->>>>>>> 4ed5b55e
+    expected = ['core0', 'core1', 'core2', 'core3', 'dac', 'arm_debug', 'flash', 'shared_ram']
     collected = []
     for name in dut.sub_blocks:
         collected.append(name)
