name = "example"
# Define a default target that will be used by a new workspace
<<<<<<< HEAD
target = "dut/falcon.py"
=======
target = ["falcon"]
>>>>>>> fe0a94cc
# Define a default environment that will be used by a new workspace
#environment = "v93k"
# To make your application workspace run in production mode by default
#mode = "production"<|MERGE_RESOLUTION|>--- conflicted
+++ resolved
@@ -1,10 +1,6 @@
 name = "example"
 # Define a default target that will be used by a new workspace
-<<<<<<< HEAD
-target = "dut/falcon.py"
-=======
 target = ["falcon"]
->>>>>>> fe0a94cc
 # Define a default environment that will be used by a new workspace
 #environment = "v93k"
 # To make your application workspace run in production mode by default
