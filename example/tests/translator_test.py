import origen

<<<<<<< HEAD
def test_translator_ip_xact():
    origen.app.instantiate_dut("dut.falcon")
    remote_file = f"{origen.root}/vendor/ip-xact/spirit1-4_ip-xact.xml"
    assert len(origen.dut.memory_maps) == 3
    origen.app.translate(remote_file)
    assert len(origen.dut.memory_maps) == 4
    # TODO: Must be a better way to check this
    assert str(type(origen.dut.memory_map("RegisterMap"))) == "<class 'MemoryMap'>"
    assert origen.dut.memory_map("RegisterMap").regs.len() == 2
    assert origen.dut.memory_map("RegisterMap").regs.keys() == ['dut_top_level_reg','dut_top_level_reg_number_two']
    # TODO: Cannot test register attributes currently due to this issue:
    # (Pdb) origen.dut.memory_map("RegisterMap").regs('dut_top_level_reg_number_two')
    # *** TypeError: 'Registers' object is not callable

def test_export_to_python():
    # origen.app.to_python()

=======
#def test_translator_ip_xact():
#    origen.app.instantiate_dut("dut.falcon")
#    remote_file = f"{origen.root}/vendor/ip-xact/spirit1-4_ip-xact.xml"
#    assert len(origen.dut.memory_maps) == 3
#    origen.app.translate(remote_file)
#    assert len(origen.dut.memory_maps) == 4
#    # TODO: Must be a better way to check this
#    assert str(type(origen.dut.memory_map("RegisterMap"))) == "<class 'MemoryMap'>"
#    assert origen.dut.memory_map("RegisterMap").regs.len() == 2
#    assert origen.dut.memory_map("RegisterMap").regs.keys() == ['dut_top_level_reg','dut_top_level_reg_number_two']
#    # TODO: Cannot test register attributes currently due to this issue:
#    # (Pdb) origen.dut.memory_map("RegisterMap").regs('dut_top_level_reg_number_two')
#    # *** TypeError: 'Registers' object is not callable

>>>>>>> 89472497
<|MERGE_RESOLUTION|>--- conflicted
+++ resolved
@@ -1,36 +1,18 @@
-import origen
-
-<<<<<<< HEAD
-def test_translator_ip_xact():
-    origen.app.instantiate_dut("dut.falcon")
-    remote_file = f"{origen.root}/vendor/ip-xact/spirit1-4_ip-xact.xml"
-    assert len(origen.dut.memory_maps) == 3
-    origen.app.translate(remote_file)
-    assert len(origen.dut.memory_maps) == 4
-    # TODO: Must be a better way to check this
-    assert str(type(origen.dut.memory_map("RegisterMap"))) == "<class 'MemoryMap'>"
-    assert origen.dut.memory_map("RegisterMap").regs.len() == 2
-    assert origen.dut.memory_map("RegisterMap").regs.keys() == ['dut_top_level_reg','dut_top_level_reg_number_two']
-    # TODO: Cannot test register attributes currently due to this issue:
-    # (Pdb) origen.dut.memory_map("RegisterMap").regs('dut_top_level_reg_number_two')
-    # *** TypeError: 'Registers' object is not callable
-
-def test_export_to_python():
-    # origen.app.to_python()
-
-=======
-#def test_translator_ip_xact():
-#    origen.app.instantiate_dut("dut.falcon")
-#    remote_file = f"{origen.root}/vendor/ip-xact/spirit1-4_ip-xact.xml"
-#    assert len(origen.dut.memory_maps) == 3
-#    origen.app.translate(remote_file)
-#    assert len(origen.dut.memory_maps) == 4
-#    # TODO: Must be a better way to check this
-#    assert str(type(origen.dut.memory_map("RegisterMap"))) == "<class 'MemoryMap'>"
-#    assert origen.dut.memory_map("RegisterMap").regs.len() == 2
-#    assert origen.dut.memory_map("RegisterMap").regs.keys() == ['dut_top_level_reg','dut_top_level_reg_number_two']
-#    # TODO: Cannot test register attributes currently due to this issue:
-#    # (Pdb) origen.dut.memory_map("RegisterMap").regs('dut_top_level_reg_number_two')
-#    # *** TypeError: 'Registers' object is not callable
-
->>>>>>> 89472497
+import origen
+
+def test_translator_ip_xact():
+    origen.app.instantiate_dut("dut.falcon")
+    remote_file = f"{origen.root}/vendor/ip-xact/spirit1-4_ip-xact.xml"
+    assert len(origen.dut.memory_maps) == 3
+    origen.app.translate(remote_file)
+    assert len(origen.dut.memory_maps) == 4
+    # TODO: Must be a better way to check this
+    assert str(type(origen.dut.memory_map("RegisterMap"))) == "<class 'MemoryMap'>"
+    assert origen.dut.memory_map("RegisterMap").regs.len() == 2
+    assert origen.dut.memory_map("RegisterMap").regs.keys() == ['dut_top_level_reg','dut_top_level_reg_number_two']
+    # TODO: Cannot test register attributes currently due to this issue:
+    # (Pdb) origen.dut.memory_map("RegisterMap").regs('dut_top_level_reg_number_two')
+    # *** TypeError: 'Registers' object is not callable
+
+def test_export_to_python():
+    # origen.app.to_python()