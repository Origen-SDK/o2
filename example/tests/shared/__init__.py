--- conflicted
+++ resolved
@@ -36,7 +36,6 @@
 def get_last_node():
   return origen.test_ast()["children"][-1]
 
-<<<<<<< HEAD
 def _get_calling_file_stem():
   return pathlib.Path(inspect.stack()[2].filename).stem
 
@@ -46,7 +45,6 @@
   if not t.exists():
     pathlib.mkdir_p(t)
   return t
-=======
+
 def instantiate_dut(name):
-    origen.target.load(lambda: origen.app.instantiate_dut(name))
->>>>>>> 95edac96
+    origen.target.load(lambda: origen.app.instantiate_dut(name))