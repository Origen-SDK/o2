--- conflicted
+++ resolved
@@ -1,12 +1,9 @@
 import pytest, abc
 import origen, _origen # pylint: disable=import-error
 from origen.pins import PinActions
+from shared import instantiate_dut
 from shared.python_like_apis import Fixture_DictLikeAPI, Fixture_ListLikeAPI
-<<<<<<< HEAD
 from tests.pins import ports, clk_pins
-=======
-from shared import *
->>>>>>> c0808b6f
 
 @pytest.fixture
 def clean_eagle():
@@ -576,7 +573,7 @@
     }
 
   def boot_dict_under_test(self):
-    origen.app.instantiate_dut("dut.eagle")
+    instantiate_dut("dut.eagle")
     return origen.dut.timeset('simple').symbol_map
 
 def test_default_symbol_map(clean_eagle):
