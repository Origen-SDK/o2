--- conflicted
+++ resolved
@@ -213,7 +213,6 @@
 [[package]]
 category = "main"
 description = ""
-develop = true
 name = "origen"
 optional = false
 python-versions = "^3.6"
@@ -363,7 +362,6 @@
 optional = false
 python-versions = ">=2.7, !=3.0.*, !=3.1.*, !=3.2.*"
 version = "1.15.0"
-<<<<<<< HEAD
 
 [[package]]
 category = "main"
@@ -372,8 +370,6 @@
 optional = false
 python-versions = "*"
 version = "2.0.0"
-=======
->>>>>>> 71f9d0f3
 
 [[package]]
 category = "main"
@@ -382,7 +378,6 @@
 optional = false
 python-versions = ">=3.5"
 version = "2.0.1"
-<<<<<<< HEAD
 
 [[package]]
 category = "main"
@@ -494,8 +489,6 @@
 [package.extras]
 lint = ["flake8", "mypy", "docutils-stubs"]
 test = ["pytest"]
-=======
->>>>>>> 71f9d0f3
 
 [[package]]
 category = "main"
@@ -507,7 +500,6 @@
 
 [[package]]
 category = "main"
-<<<<<<< HEAD
 description = "HTTP library with thread-safe connection pooling, file post, and more."
 name = "urllib3"
 optional = false
@@ -518,13 +510,14 @@
 brotli = ["brotlipy (>=0.6.0)"]
 secure = ["certifi", "cryptography (>=1.3.4)", "idna (>=2.0.0)", "pyOpenSSL (>=0.14)", "ipaddress"]
 socks = ["PySocks (>=1.5.6,<1.5.7 || >1.5.7,<2.0)"]
-=======
+
+[[package]]
+category = "main"
 description = "A formatter for Python code."
 name = "yapf"
 optional = false
 python-versions = "*"
 version = "0.30.0"
->>>>>>> 71f9d0f3
 
 [[package]]
 category = "dev"
@@ -600,13 +593,10 @@
 importlib-metadata = [
     {file = "importlib_metadata-1.6.0-py2.py3-none-any.whl", hash = "sha256:2a688cbaa90e0cc587f1df48bdc97a6eadccdcd9c35fb3f976a09e3b5016d90f"},
     {file = "importlib_metadata-1.6.0.tar.gz", hash = "sha256:34513a8a0c4962bc66d35b359558fd8a5e10cd472d37aec5f66858addef32c1e"},
-<<<<<<< HEAD
 ]
 jinja2 = [
     {file = "Jinja2-2.11.2-py2.py3-none-any.whl", hash = "sha256:f0a4641d3cf955324a89c04f3d94663aa4d638abe8f733ecd3582848e1c37035"},
     {file = "Jinja2-2.11.2.tar.gz", hash = "sha256:89aab215427ef59c34ad58735269eb58b1a5808103067f7bb9d5836c651b3bb0"},
-=======
->>>>>>> 71f9d0f3
 ]
 lxml = [
     {file = "lxml-4.4.2-cp27-cp27m-macosx_10_6_intel.macosx_10_9_intel.macosx_10_9_x86_64.macosx_10_10_intel.macosx_10_10_x86_64.whl", hash = "sha256:7b4fc7b1ecc987ca7aaf3f4f0e71bbfbd81aaabf87002558f5bc95da3a865bcd"},
@@ -723,18 +713,14 @@
 six = [
     {file = "six-1.15.0-py2.py3-none-any.whl", hash = "sha256:8b74bedcbbbaca38ff6d7491d76f2b06b3592611af620f8426e82dddb04a5ced"},
     {file = "six-1.15.0.tar.gz", hash = "sha256:30639c035cdb23534cd4aa2dd52c3bf48f06e5f4a941509c8bafd8ce11080259"},
-<<<<<<< HEAD
 ]
 snowballstemmer = [
     {file = "snowballstemmer-2.0.0-py2.py3-none-any.whl", hash = "sha256:209f257d7533fdb3cb73bdbd24f436239ca3b2fa67d56f6ff88e86be08cc5ef0"},
     {file = "snowballstemmer-2.0.0.tar.gz", hash = "sha256:df3bac3df4c2c01363f3dd2cfa78cce2840a79b9f1c2d2de9ce8d31683992f52"},
-=======
->>>>>>> 71f9d0f3
 ]
 soupsieve = [
     {file = "soupsieve-2.0.1-py3-none-any.whl", hash = "sha256:1634eea42ab371d3d346309b93df7870a88610f0725d47528be902a0d95ecc55"},
     {file = "soupsieve-2.0.1.tar.gz", hash = "sha256:a59dc181727e95d25f781f0eb4fd1825ff45590ec8ff49eadfd7f1a537cc0232"},
-<<<<<<< HEAD
 ]
 sphinx = [
     {file = "Sphinx-3.0.2-py3-none-any.whl", hash = "sha256:3145d87d0962366d4c5264c39094eae3f5788d01d4b1a12294051bfe4271d91b"},
@@ -766,21 +752,17 @@
 sphinxcontrib-serializinghtml = [
     {file = "sphinxcontrib-serializinghtml-1.1.4.tar.gz", hash = "sha256:eaa0eccc86e982a9b939b2b82d12cc5d013385ba5eadcc7e4fed23f4405f77bc"},
     {file = "sphinxcontrib_serializinghtml-1.1.4-py2.py3-none-any.whl", hash = "sha256:f242a81d423f59617a8e5cf16f5d4d74e28ee9a66f9e5b637a18082991db5a9a"},
-=======
->>>>>>> 71f9d0f3
 ]
 termcolor = [
     {file = "termcolor-1.1.0.tar.gz", hash = "sha256:1d6d69ce66211143803fbc56652b41d73b4a400a2891d7bf7a1cdf4c02de613b"},
 ]
-<<<<<<< HEAD
 urllib3 = [
     {file = "urllib3-1.25.9-py2.py3-none-any.whl", hash = "sha256:88206b0eb87e6d677d424843ac5209e3fb9d0190d0ee169599165ec25e9d9115"},
     {file = "urllib3-1.25.9.tar.gz", hash = "sha256:3018294ebefce6572a474f0604c2021e33b3fd8006ecd11d62107a5d2a963527"},
-=======
+]
 yapf = [
     {file = "yapf-0.30.0-py2.py3-none-any.whl", hash = "sha256:3abf61ba67cf603069710d30acbc88cfe565d907e16ad81429ae90ce9651e0c9"},
     {file = "yapf-0.30.0.tar.gz", hash = "sha256:3000abee4c28daebad55da6c85f3cd07b8062ce48e2e9943c8da1b9667d48427"},
->>>>>>> 71f9d0f3
 ]
 zipp = [
     {file = "zipp-3.1.0-py3-none-any.whl", hash = "sha256:aa36550ff0c0b7ef7fa639055d797116ee891440eac1a56f378e2d3179e0320b"},
