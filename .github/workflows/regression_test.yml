name: Regression Tests
on:
  push:
    paths-ignore:
      # Ignore updates to just the publish action
      - '.github/workflows/publish.yml'
      # Ignore updates to just version files for Origen/OM/CLI
      - 'rust/origen/cli/Cargo.toml'
      - 'python/origen/pyproject.toml'
      - 'python/origen_metal/pyproject.toml'
  workflow_dispatch:
jobs:
  build:
    strategy:
      fail-fast: false
      matrix:
        os: ${{ fromJSON(vars.SUPPORTED_OS) }}
        python-version: ${{ fromJSON(vars.PYTHON_VERSIONS) }}

    runs-on: ${{ matrix.os }}
    env:
      RUST_BACKTRACE: full
    steps:
      - uses: actions/checkout@v3

      - name: Show Git Version
        run : |
          git --version

      - name: Install Rust
        uses: actions-rust-lang/setup-rust-toolchain@v1
        with:
            toolchain: ${{ fromJSON(vars.RUST_VERSION) }}
<<<<<<< HEAD
            #override: true
            #components: rustfmt, clippy
            
=======
            rustflags:
      
      - name: Override Project Rust Version
        run: rustup override set ${{ fromJSON(vars.RUST_VERSION) }}

      - name: Check Rust Version
        run: |
          rustc --version
          cargo --version

      # TODO Invocations: Currently some problem with poetry/pip on Windows where dependencies on drives/mounts separate
      # from where the pyproject is located cannot be built. Can workaround this in Windows by updating the
      # AGENT_TOOLSDIRECTORY/RUNNER_TOOL_CACHE environment variables, but I'm unable to get these to stick across steps
      # in GA. Next few steps are all messiness to debug/work around that.
      # Not an issue in Linux, so Windows only will be moved. linux will maintained across different drives.
      - name: Pre-Python Install Setup (Windows-Only)
        if: matrix.os == 'windows-latest'
        run: |
          $env:RUNNER_TOOL_CACHE = '${{ github.workspace }}' | Split-Path | Join-Path -ChildPath o2_GA_tools
          $env:AGENT_TOOLSDIRECTORY = $env:RUNNER_TOOL_CACHE
          mkdir $env:RUNNER_TOOL_CACHE
          echo $env:AGENT_TOOLSDIRECTORY
          echo $env:RUNNER_TOOL_CACHE
          ls $env:AGENT_TOOLSDIRECTORY
          echo "RUNNER_TOOL_CACHE=$env:RUNNER_TOOL_CACHE"
          echo "AGENT_TOOLSDIRECTORY=$env:AGENT_TOOLSDIRECTORY"
          echo "RUNNER_TOOL_CACHE=$env:RUNNER_TOOL_CACHE" >> $GITHUB_ENV
          echo "AGENT_TOOLSDIRECTORY=$env:AGENT_TOOLSDIRECTORY" >> $GITHUB_ENV

      - name: Check ENV Variables (Windows-Only)
        if: matrix.os == 'windows-latest'
        run: |
          echo $env:AGENT_TOOLSDIRECTORY
          echo $env:RUNNER_TOOL_CACHE
          echo $RUNNER_TOOL_CACHE
          echo $AGENT_TOOLSDIRECTORY

      - name: Setup Python ${{ matrix.python-version }}
        if: matrix.os != 'windows-latest'
        uses: actions/setup-python@v4
        with:
          python-version: ${{ matrix.python-version }}

>>>>>>> de4bd471
      - name: Setup Python ${{ matrix.python-version }}
        if: matrix.os == 'windows-latest'
        uses: actions/setup-python@v4
        env:
          RUNNER_TOOL_CACHE: D:\a\o2\o2_GA_tools
          AGENT_TOOLSDIRECTORY:  D:\a\o2\o2_GA_tools
        with:
          python-version: ${{ matrix.python-version }}

      - name: Check Python Install (Windows-Only)
        if: matrix.os == 'windows-latest'
        run: |
          echo $RUNNER_TOOL_CACHE
          echo $AGENT_TOOLSDIRECTORY
          echo $env:AGENT_TOOLSDIRECTORY
          echo $env:RUNNER_TOOL_CACHE
          ls $env:AGENT_TOOLSDIRECTORY
          python -c "import os; [print(f'{v}: {k}') for v,k in os.environ.items()];"
          python -c "import os, sys; print(os.path.dirname(sys.executable))"

      # Needed to compile keyring library
      # Install taken from keyring library:
      #  https://github.com/hwchen/keyring-rs/blob/v0.10.1/.github/workflows/ci.yaml#L80-L84
      - name: install libdbus
        run: |
          sudo apt update
          sudo apt install libdbus-1-dev
        if: contains(matrix.os, 'ubuntu')

      - name: Build Origen CLI
        working-directory: rust/origen/cli
        run: cargo build --bins
          
      - name: Add Origen to PATH (Linux)
        if: matrix.os == 'ubuntu-latest'
        run: |
          echo "${{ github.workspace }}/rust/origen/target/debug" >> $GITHUB_PATH
          export PATH="${{ github.workspace }}/rust/origen/target/debug:$PATH"

      - name: Add Origen to PATH (Windows)
        if: matrix.os == 'windows-latest'
        run: |
          echo "${{ github.workspace }}/rust/origen/target/debug" | Out-File -FilePath $env:GITHUB_PATH -Encoding utf8 -Append
          $env:Path = "${{ github.workspace }}/rust/origen/target/debug;$env:Path"

      - name: Display Python Version
        run: |
          python -c "import sys; print(sys.version)"
          pip --version

      - name: Display Origen CLI Version
        run: origen -v

      - name: Build PyAPI
        run: origen origen build

      - name: Setup App Env
        working-directory: test_apps/python_app
        run: origen env setup

      - name: Display Origen App Version
        working-directory: test_apps/python_app
        run: origen -v

      - name: Show Origen Binary Location (Linux)
        if: matrix.os == 'ubuntu-latest'
        run: which origen
      - name: Show Origen Binary Location (Windows)
        if: matrix.os == 'windows-latest'
        run: where.exe origen

      - name: Display Poetry Version
        working-directory: test_apps/python_app
        run: poetry --version

      # - name: Install importlib_metadata (Python 3.12)
      #   run: pip install importlib_metadata

      # - name: Cache Poetry Version (Linux)
      #   if: matrix.os == 'ubuntu-latest'
      #   working-directory: test_apps/python_app
      #   run: |
      #     POETRY_VER=$(python -c "import importlib_metadata; print(importlib_metadata.version('poetry'))")
      #     echo $POETRY_VER
      #     echo "poetry_version=$POETRY_VER" >> $GITHUB_ENV
      # - name: Cache Poetry Version (Windows)
      #   if: matrix.os == 'windows-latest'
      #   working-directory: test_apps/python_app
      #   run: |
      #     $POETRY_VER = python -c "import importlib_metadata; print(importlib_metadata.version('poetry'))"
      #     echo $POETRY_VER
      #     echo "poetry_version=$POETRY_VER" >> $GITHUB_ENV

      - name: Show Origen Binary Location (Linux)
        if: matrix.os == 'ubuntu-latest'
        working-directory: test_apps/python_app
        run: |
          which origen
          poetry run which origen
      - name: Show Origen Binary Location (Windows)
        if: matrix.os == 'windows-latest'
        working-directory: test_apps/python_app
        run: |
          where.exe origen
          echo ""
          poetry run where.exe origen

      # TODO GA: Add to build script?
      - name: Move Origen executable (Linux)
        if: matrix.os == 'ubuntu-latest'
        run: cp rust/origen/target/debug/origen python/origen/origen/__bin__/bin
      - name: Move Origen executable (Windows)
        if: matrix.os == 'windows-latest'
        run: cp rust/origen/target/debug/origen.exe python/origen/origen/__bin__/bin

      - name: Show Origen Binary Location (Linux)
        if: matrix.os == 'ubuntu-latest'
        working-directory: test_apps/python_app
        run: |
          which origen
          poetry run which origen
      - name: Show Origen Binary Location (Windows)
        if: matrix.os == 'windows-latest'
        working-directory: test_apps/python_app
        run: |
          where.exe origen
          echo ""
          poetry run where.exe origen

      - name: Run Python-App Unit Tests
        uses: Wandalen/wretry.action@v1.3.0
        with:
          attempt_limit: 2
          current_path: test_apps/python_app
          command: origen exec pytest -vv

      - name: Run Python-App Diff Tests
        working-directory: test_apps/python_app
        run: origen examples

      - name: Setup No-App Env
        uses: Wandalen/wretry.action@v1.3.0
        with:
          attempt_limit: 2
          current_path: test_apps/python_no_app
          command: poetry install

      - name: Display Poetry Version (No-App)
        working-directory: test_apps/python_no_app
        run: poetry --version

      # Copy _origen
      - name: Copy Origen Library (Windows)
        if: matrix.os == 'windows-latest'
        working-directory: .\rust\pyapi\
        run: cp .\target\debug\_origen.dll ..\..\python\origen\_origen.pyd

      # Copy _origen
      - name: Copy Origen Library (Linux)
        if: matrix.os == 'ubuntu-latest'
        working-directory: rust/pyapi
        run: cp target/debug/lib_origen.so ../../python/origen/_origen.so

      # Debug
      - name: Display python/origen directory
        working-directory: test_apps/python_no_app
        run: ls ../../python/origen

      - name: Show Origen Binary Location (Linux)
        if: matrix.os == 'ubuntu-latest'
        working-directory: test_apps/python_no_app
        run: |
          which origen
          poetry run which origen
      - name: Show Origen Binary Location (Windows)
        if: matrix.os == 'windows-latest'
        working-directory: test_apps/python_no_app
        run: |
          where.exe origen
          echo ""
          poetry run where.exe origen

      - name: Display Origen No-App Version
        working-directory: test_apps/python_no_app
        run: poetry run origen -vvv

      - name: Run Python-No-App Unit Tests
        working-directory: test_apps/python_no_app
        run: poetry run pytest -vv

      - name: Run Rust Tests
        if: matrix.python-version == 3.8
        working-directory: rust/origen
        run: cargo test --workspace

      - name: Build PyAPI - Metal
        run: origen origen build --metal

      - name: Setup Python Env - Metal
        working-directory: python/origen_metal
        run: poetry install

      - name: Run Python Unit Tests - Metal
        working-directory: python/origen_metal
        run: poetry run pytest -vv

      - name: Run Rust Tests - Metal
        working-directory: rust/origen_metal
        run: cargo test

      # Use a global pytest install for invocation tests
      - name: Install Pytest
        run: pip install pytest==7.2.1 jinja2==3.1.2

      - name: Get Pytest Version (Check Install)
        run: pytest --version

      # - name: Run User-Global Invocation Tests
      #   working-directory: test_apps/no_workspace
      #   run: pytest test_user_install.py::TestUserInstall -vv

      # TODO GA: Regressions: eventually want to move this into a poetry build step
      # For now, manually move the binary. Also keeps us from having to mess with the path across OSs
      #   'mv' command should be be fine for both linux & powershell
      # Update: remove binary since it is being copied earlier.
      - name: Remove Origen executable (Linux)
        if: matrix.os == 'ubuntu-latest'
        run: rm rust/origen/target/debug/origen
#        run: rm rust/origen/target/debug/origen python/origen/origen/__bin__/bin
      - name: Remove Origen executable (Windows)
        if: matrix.os == 'windows-latest'
        run: rm rust/origen/target/debug/origen.exe
#        run: rm rust/origen/target/debug/origen.exe python/origen/origen/__bin__/bin

      # TODO GA: Regressions: not sure why, but the tmp directory in origen_metal causes some issues
      # For now, just removing it.
      - name: Remove origen_metal tmp Directory
        run: rm python/origen_metal/tmp -r

      # TODO GA: Regressions: Need to better handle this
      # Issue being that working on a newer Python version than what's released will not resolve
      # Workaround by removing origen_metal package from origen dependencies and installing separately
      - name: Hack origen pyproject
        working-directory: python/origen
        run: poetry remove origen_metal

      - name: Install Origen Packages
        run: |
          pip --version
          poetry --version
          pip install python/origen
          pip install python/origen_metal

      - name: Show Origen Binary Location (Linux)
        if: matrix.os == 'ubuntu-latest'
        run: which origen
      - name: Show Origen Binary Location (Windows)
        if: matrix.os == 'windows-latest'
        run: where.exe origen

      # - name: Reinstall Poetry Version
      #   run: |
      #     echo ${{ env.poetry_version }}
      #     poetry --version
      #     pip install poetry==${{ env.poetry_version }}
      #     poetry --version

      - name: Run User-Global Invocation Tests
        working-directory: test_apps/no_workspace
        run: pytest test_user_install.py::TestUserInstall -vv

      # Should be no pyprojects in the root so far. Start with no-workspace tests
      - name: Run No-Workspace-No-Plugins Tests
        working-directory: test_apps/no_workspace
        run: pytest test_no_workspace.py::TestNoWorkspaceNoPlugins -vv
      
      - name: Install Plugins
        run: |
          pip install test_apps/test_apps_shared_test_helpers
          pip install test_apps/python_plugin
          pip install python/origen_metal

      - name: Run No-Workspace-With-Plugins Tests
        working-directory: test_apps/no_workspace
        run: pytest test_no_workspace.py::TestNoWorkspaceWithPlugins -vv

      # Leave the no-workspace setup. The global setup should override
      - name: Run Global No-Plugins One Above Site-Packages Dir
        working-directory: test_apps/no_workspace
        run: pytest test_global_install.py::TestGlobalInstallNoPlugins -vv

      - name: Run Global With Plugins At Site-Packages Dir
        working-directory: test_apps/no_workspace
        run: pytest test_global_install.py::TestGlobalInstallWithPlugins -vv

      - name: Run Global No-Plugins At CLI Dir
        working-directory: test_apps/no_workspace
        run: pytest test_global_install.py::TestGlobalInstallAtCliDir -vv

      # With global origen available, test user install errors which fall back to the global install
      - name: Run User Install Errors - Falling Back To Global Install
        working-directory: test_apps/no_workspace
        run:
          poetry --version
          pytest test_user_install.py::TestErrorCasesWithFallback -vv<|MERGE_RESOLUTION|>--- conflicted
+++ resolved
@@ -31,11 +31,6 @@
         uses: actions-rust-lang/setup-rust-toolchain@v1
         with:
             toolchain: ${{ fromJSON(vars.RUST_VERSION) }}
-<<<<<<< HEAD
-            #override: true
-            #components: rustfmt, clippy
-            
-=======
             rustflags:
       
       - name: Override Project Rust Version
@@ -79,7 +74,6 @@
         with:
           python-version: ${{ matrix.python-version }}
 
->>>>>>> de4bd471
       - name: Setup Python ${{ matrix.python-version }}
         if: matrix.os == 'windows-latest'
         uses: actions/setup-python@v4
