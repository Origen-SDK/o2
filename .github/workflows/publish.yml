--- conflicted
+++ resolved
@@ -90,11 +90,7 @@
       - name: Check out the repo
         uses: actions/checkout@v4
         
-<<<<<<< HEAD
-      - name: Run Docker container
-=======
       - name: Run Build Script in Docker container
->>>>>>> 6568923a
         uses: addnab/docker-run-action@v3
         with:
           image: quay.io/pypa/manylinux2014_x86_64
@@ -107,11 +103,7 @@
             --env RUST_VERSION=${{ fromJSON(vars.RUST_VERSION) }}
             --env PYTHON_VERSION=${{ matrix.python-version }}
           run: |
-<<<<<<< HEAD
-            source /tmp/o2/.github/workflows/setup_manylinux.sh
-=======
             source /tmp/o2/.github/workflows/build_manylinux.sh
->>>>>>> 6568923a
 
       - name: Display OM Wheelhouse Directory
         working-directory: python/origen_metal
